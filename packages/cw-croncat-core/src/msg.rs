--- conflicted
+++ resolved
@@ -1,11 +1,6 @@
-use crate::types::{Action, Boundary, GenericBalance, Interval, Rule, Task};
-<<<<<<< HEAD
-use crate::types::{Agent, AgentResponse};
-use cosmwasm_std::{Addr, Coin, Timestamp};
-=======
+use crate::types::{Action, AgentResponse, Boundary, GenericBalance, Interval, Rule, Task};
 use crate::types::{Agent, SlotType};
 use cosmwasm_std::{Addr, Coin, Uint64};
->>>>>>> c8f9e92e
 use cw20::Balance;
 use schemars::JsonSchema;
 use serde::{Deserialize, Serialize};
@@ -43,21 +38,17 @@
     get_agent_tasks_response: Option<AgentTaskResponse>,
     task_request: Option<TaskRequest>,
     task_response: Option<TaskResponse>,
-    validate_interval_response: Option<ValidateIntervalResponse>,
-    get_agent_response: Option<GetAgentResponse>,
-    get_tasks_response: Option<GetTasksResponse>,
-    get_tasks_by_owner_response: Option<GetTasksByOwnerResponse>,
-    get_task_response: Option<GetTaskResponse>,
-    get_task_hash_response: Option<GetTaskHashResponse>,
+    validate_interval_response: Option<bool>,
+    get_agent_response: Option<Option<AgentResponse>>,
+    get_tasks_response: Option<Vec<TaskResponse>>,
+    get_tasks_by_owner_response: Option<Vec<TaskResponse>>,
+    get_task_response: Option<Option<TaskResponse>>,
+    get_task_hash_response: Option<String>,
     get_slot_hashes_response: Option<GetSlotHashesResponse>,
     get_slot_ids_response: Option<GetSlotIdsResponse>,
 }
-<<<<<<< HEAD
-#[derive(Serialize, Deserialize, Clone, Debug, PartialEq, JsonSchema)]
-=======
 
 #[derive(Serialize, Deserialize, Clone, Debug, PartialEq, Eq, JsonSchema)]
->>>>>>> c8f9e92e
 pub struct InstantiateMsg {
     // TODO: Submit issue for AppBuilder tests not working for -- deps.querier.query_bonded_denom()?;
     pub denom: String,
@@ -169,34 +160,6 @@
     pub pending: Vec<Addr>,
 }
 
-<<<<<<< HEAD
-#[derive(Serialize, Deserialize, Clone, Debug, PartialEq, JsonSchema)]
-pub struct GetAgentTasksResponse(pub (u64, u64));
-
-#[derive(Serialize, Deserialize, Clone, Debug, PartialEq, JsonSchema)]
-pub struct GetSlotHashesResponse(pub (u64, Vec<String>, u64, Vec<String>));
-
-#[derive(Serialize, Deserialize, Clone, Debug, PartialEq, JsonSchema)]
-pub struct GetSlotIdsResponse(pub (Vec<u64>, Vec<u64>));
-
-#[derive(Serialize, Deserialize, Clone, Debug, PartialEq, JsonSchema)]
-pub struct GetTasksResponse(pub Vec<TaskResponse>);
-
-#[derive(Serialize, Deserialize, Clone, Debug, PartialEq, JsonSchema)]
-pub struct GetAgentResponse(pub Option<AgentResponse>);
-
-#[derive(Serialize, Deserialize, Clone, Debug, PartialEq, JsonSchema)]
-pub struct GetTasksByOwnerResponse(pub Vec<TaskResponse>);
-
-#[derive(Serialize, Deserialize, Clone, Debug, PartialEq, JsonSchema)]
-pub struct GetTaskResponse(pub Option<TaskResponse>);
-
-#[derive(Serialize, Deserialize, Clone, Debug, PartialEq, JsonSchema)]
-pub struct ValidateIntervalResponse(pub bool);
-
-#[derive(Serialize, Deserialize, Clone, Debug, PartialEq, JsonSchema)]
-pub struct GetTaskHashResponse(pub String);
-=======
 #[derive(Serialize, Deserialize, Clone, Debug, PartialEq, Eq, JsonSchema)]
 pub struct AgentTaskResponse {
     pub num_block_tasks: Uint64,
@@ -204,7 +167,6 @@
     pub num_cron_tasks: Uint64,
     pub num_cron_tasks_extra: Uint64,
 }
->>>>>>> c8f9e92e
 
 #[derive(Serialize, Deserialize, Clone, Debug, PartialEq, JsonSchema)]
 pub struct TaskRequest {
@@ -227,10 +189,23 @@
     pub rules: Option<Vec<Rule>>,
 }
 
-<<<<<<< HEAD
+#[derive(Serialize, Deserialize, Clone, Debug, PartialEq, JsonSchema)]
+pub struct GetSlotHashesResponse {
+    pub block_id: u64,
+    pub block_task_hash: Vec<String>,
+    pub time_id: u64,
+    pub time_task_hash: Vec<String>,
+}
+
+#[derive(Serialize, Deserialize, Clone, Debug, PartialEq, JsonSchema)]
+pub struct GetSlotIdsResponse {
+    pub time_ids: Vec<u64>,
+    pub block_ids: Vec<u64>,
+}
+
 #[cfg(test)]
 mod tests {
-    use cosmwasm_std::{coin, coins, BankMsg, CosmosMsg};
+    use cosmwasm_std::{coin, coins, BankMsg, CosmosMsg, Timestamp};
     use cw20::Cw20CoinVerified;
 
     use crate::types::{AgentStatus, BoundarySpec};
@@ -283,14 +258,13 @@
             paused: true,
             owner_id: Addr::unchecked("bob"),
             min_tasks_per_agent: 5,
-            agent_active_index: 5,
+            agent_active_indices: vec![(SlotType::Block, 10, 5)],
             agents_eject_threshold: 5,
             agent_fee: coin(5, "earth"),
             gas_price: 2,
             proxy_callback_gas: 3,
             slot_granularity: 1,
             native_denom: "juno".to_string(),
-            agent_nomination_begin_time: Some(Timestamp::from_nanos(5)),
         }
         .into();
         let balance_response = GetBalancesResponse {
@@ -305,7 +279,13 @@
             pending: vec![Addr::unchecked("bob")],
         }
         .into();
-        let get_agent_tasks_response = GetAgentTasksResponse((0, 2)).into();
+        let get_agent_tasks_response = AgentTaskResponse {
+            num_block_tasks: 1u64.into(),
+            num_block_tasks_extra: 2u64.into(),
+            num_cron_tasks: 3u64.into(),
+            num_cron_tasks_extra: 300u64.into(),
+        }
+        .into();
         let task_request = TaskRequest {
             interval: Interval::Block(5),
             boundary: Boundary {
@@ -331,25 +311,32 @@
             rules: None,
         };
         let task_response = task_response_raw.clone().into();
-        let validate_interval_response = ValidateIntervalResponse(false).into();
-        let get_agent_response = GetAgentResponse(Some(AgentResponse {
+        let validate_interval_response = false.into();
+        let get_agent_response = Some(AgentResponse {
             status: AgentStatus::Active,
             payable_account_id: Addr::unchecked("bob"),
             balance: generic_balance.clone(),
             total_tasks_executed: 2,
             last_missed_slot: 2,
             register_start: Timestamp::from_nanos(5),
-        }))
-        .into();
-        let get_tasks_response = GetTasksResponse(vec![task_response_raw.clone()]).into();
-        let get_tasks_by_owner_response =
-            GetTasksByOwnerResponse(vec![task_response_raw.clone()]).into();
-        let get_task_response = GetTaskResponse(Some(task_response_raw)).into();
-        let get_task_hash_response = GetTaskHashResponse("asd".to_string()).into();
-        let get_slot_hashes_response =
-            GetSlotHashesResponse((5, vec!["bob".to_string()], 4, vec!["alice".to_string()]))
-                .into();
-        let get_slot_ids_response = GetSlotIdsResponse((vec![1], vec![3])).into();
+        })
+        .into();
+        let get_tasks_response = vec![task_response_raw.clone()].into();
+        let get_tasks_by_owner_response = vec![task_response_raw.clone()].into();
+        let get_task_response = Some(task_response_raw).into();
+        let get_task_hash_response = ("asd".to_string()).into();
+        let get_slot_hashes_response = GetSlotHashesResponse {
+            block_id: 5,
+            block_task_hash: vec!["bob".to_string()],
+            time_id: 4,
+            time_task_hash: vec!["alice".to_string()],
+        }
+        .into();
+        let get_slot_ids_response = GetSlotIdsResponse {
+            time_ids: vec![1],
+            block_ids: vec![3],
+        }
+        .into();
         let croncat = Croncat {
             agent,
             task,
@@ -375,21 +362,4 @@
         let deser: Result<Croncat, _> = serde_json_wasm::from_str(&ser.unwrap());
         assert!(deser.is_ok());
     }
-}
-
-//#[cfg_attr(not(target_arch = "wasm32"), derive(PartialEq))]
-=======
-#[derive(Serialize, Deserialize, Clone, Debug, PartialEq, JsonSchema)]
-pub struct GetSlotHashesResponse {
-    pub block_id: u64,
-    pub block_task_hash: Vec<String>,
-    pub time_id: u64,
-    pub time_task_hash: Vec<String>,
-}
-
-#[derive(Serialize, Deserialize, Clone, Debug, PartialEq, JsonSchema)]
-pub struct GetSlotIdsResponse {
-    pub time_ids: Vec<u64>,
-    pub block_ids: Vec<u64>,
-}
->>>>>>> c8f9e92e
+}