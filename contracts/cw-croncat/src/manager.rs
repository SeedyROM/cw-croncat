use crate::balancer::Balancer;
use crate::error::ContractError;
use crate::helpers::ReplyMsgParser;
use crate::state::{Config, CwCroncat, QueueItem, TaskInfo};
use cosmwasm_std::{
    coin, Addr, Coin, Deps, DepsMut, Empty, Env, MessageInfo, Reply, Response, StdResult, Storage,
    SubMsg,
};
use cw_croncat_core::traits::{FindAndMutate, Intervals};
use cw_croncat_core::types::{calculate_required_amount, Action, Agent, Interval, SlotType, Task};
use cw_rules_core::msg::QueryConstruct;

impl<'a> CwCroncat<'a> {
    /// Executes a task based on the current task slot
    /// Computes whether a task should continue further or not
    /// Makes a cross-contract call with the task configuration
    /// Called directly by a registered agent
    pub fn proxy_call(
        &mut self,
        deps: DepsMut,
        info: MessageInfo,
        env: Env,
    ) -> Result<Response, ContractError> {
        self.check_ready_for_proxy_call(deps.as_ref(), &info)?;

        self.check_agent(deps.as_ref(), &info)?;

        // get slot items, find the next task hash available
        // if empty slot found, let agent get paid for helping keep house clean
        let slot = self.get_current_slot_items(&env.block, deps.storage, Some(1));
        // Give preference for block-based slots
        let (slot_id, slot_type) = match slot {
            (Some(slot_id), _) => {
                let kind = SlotType::Block;
                (slot_id, kind)
            }
            (None, Some(slot_id)) => {
                let kind = SlotType::Cron;
                (slot_id, kind)
            }
            (None, None) => {
                return Ok(Response::new()
                    .add_attribute("method", "proxy_call")
                    .add_attribute("agent", &info.sender)
                    .add_attribute("has_task", "false"));
            }
        };

        let some_hash = self.pop_slot_item(deps.storage, slot_id, slot_type)?;

        // Get the task details
        // if no task, return error.
        let hash = if let Some(hash) = some_hash {
            hash
        } else {
            return Err(ContractError::NoTaskFound {});
        };
        let task = self.tasks.load(deps.storage, &hash)?;

        //Get agent tasks with extra(if exists) from balancer
        let balancer_result = self
            .balancer
            .get_agent_tasks(
                &deps.as_ref(),
                &env,
                &self.config,
                &self.agent_active_queue,
                info.sender.clone(),
                slot,
            )
            .unwrap()
            .unwrap();
        //Balanacer gives not task to this agent, return error
        let has_tasks = balancer_result.has_any_slot_tasks(slot_type);
        if !has_tasks {
            return Err(ContractError::NoTaskFound {});
        }

        // ----------------------------------------------------
        // TODO: FINISH!!!!!!
        // AGENT Task Allowance Logic: see line 339
        // ----------------------------------------------------

        // self.check_bank_msg(deps.as_ref(), &info, &env, &task)?;

        // TODO: Bring this back!
        // // Fee breakdown:
        // // - Used Gas: Task Txn Fee Cost
        // // - Agent Fee: Incentivize Execution SLA
        // //
        // // Task Fee Examples:
        // // Total Fee = Gas Fee + Agent Fee
        // // Total Balance = Task Deposit + Total Fee
        // //
        // // NOTE: Gas cost includes the cross-contract call & internal logic of this contract.
        // // Direct contract gas fee will be lower than task execution costs, however
        // // we require the task owner to appropriately estimate gas for overpayment.
        // // The gas overpayment will also accrue to the agent since there is no way to read
        // // how much gas was actually used on callback.
        // let call_fee_used = u128::from(task.gas).saturating_mul(self.gas_price);
        // let call_total_fee = call_fee_used.saturating_add(self.agent_fee);
        // let call_total_balance = task.deposit.0.saturating_add(call_total_fee);

        // // safety check and not burn too much gas.
        // if call_total_balance > task.total_deposit.0 {
        //     log!("Not enough task balance to execute task, exiting");
        //     // Process task exit, if no future task can execute
        //     return self.exit_task(hash);
        // }

        // TODO: Bring this back!
        // // Update agent storage
        // // Increment agent reward & task count
        // // Reward for agent MUST include the amount of gas used as a reimbursement
        // agent.balance = U128::from(agent.balance.0.saturating_add(call_total_fee));
        // agent.total_tasks_executed = U128::from(agent.total_tasks_executed.0.saturating_add(1));
        // self.available_balance = self.available_balance.saturating_sub(call_total_fee);

        // TODO: Bring this back!
        // // Reset missed slot, if any
        // if agent.last_missed_slot != 0 {
        //     agent.last_missed_slot = 0;
        // }
        // self.agents.insert(&env::signer_account_id(), &agent);

        // TODO: Bring this back!
        // // Decrease task balance, Update task storage
        // task.total_deposit = U128::from(task.total_deposit.0.saturating_sub(call_total_balance));
        // self.tasks.insert(&hash, &task);

        // TODO: Move to external rule query handler
        // Proceed to query loops if rules are found in the task
        // Each rule is chained into the next, then evaluated if response is true before proceeding
        // let mut rule_responses: Vec<Attribute> = vec![];
        // if task.rules.is_some() {
        //     let mut rule_success: bool = false;
        //     // let mut previous_msg: Option<Binary>;
        //     for (idx, rule) in task.clone().rules.unwrap().iter().enumerate() {
        //         let rule_res: RuleResponse<Option<Binary>> = deps
        //             .querier
        //             .query_wasm_smart(&rule.contract_addr, &rule.msg)?;
        //         println!("{:?}", rule_res);
        //         rule_success = rule_res.0;

        //         // TODO: needs better approach
        //         d.push(Attribute::new(idx.to_string(), format!("{:?}", rule_res.1)));
        //     }
        //     if !rule_success {
        //         return Err(ContractError::CustomError {
        //             val: "Rule evaluated to false".to_string(),
        //         });
        //     }
        // }

        // Decrease cw20 balances for this call
        // TODO: maybe save task_cw20_balance_uses in the `Task` itself
        // let task_cw20_balance_uses = task.task_cw20_balance_uses(deps.api)?;
        // task.total_cw20_deposit
        //     .checked_sub_coins(&task_cw20_balance_uses)?;
        // Setup submessages for actions for this task
        // Each submessage in storage, computes & stores the "next" reply to allow for chained message processing.
        let mut sub_msgs: Vec<SubMsg<Empty>> = vec![];
        let next_idx = self.rq_next_id(deps.storage)?;
        let actions = task.clone().actions;
        let self_addr = env.contract.address;

        // Add submessages for all actions
        for action in actions {
            let sub_msg: SubMsg = SubMsg::reply_always(action.msg, next_idx);
            if let Some(gas_limit) = action.gas_limit {
                sub_msgs.push(sub_msg.with_gas_limit(gas_limit));
            } else {
                sub_msgs.push(sub_msg);
            }
        }

<<<<<<< HEAD
        // Task pays for gas even if it failed
        let mut agent = agent;
        let mut task = task;
        let native_used = coin((gas_used / c.gas_for_one_native) as u128, c.native_denom);
        agent.balance.native.find_checked_add(&native_used)?;
        task.total_deposit.native.find_checked_sub(&native_used)?;
        // calculate agent base reward
        task.total_deposit.native.find_checked_sub(&c.agent_fee)?;
        agent.balance.native.find_checked_add(&c.agent_fee)?;

        self.agents.save(deps.storage, &info.sender, &agent)?;
        self.tasks.save(deps.storage, &hash, &task)?;

=======
>>>>>>> b9ce3969
        // Keep track for later scheduling
        self.rq_push(
            deps.storage,
            QueueItem {
                action_idx: 0,
                task_hash: Some(hash),
                contract_addr: Some(self_addr),
                task_is_extra: Some(balancer_result.has_any_slot_extra_tasks(slot_type)),
                agent_id: Some(info.sender.clone()),
                failed: false,
            },
        )?;

        // TODO: Add supported msgs if not a SubMessage?
        // Add the messages, reply handler responsible for task rescheduling
        let final_res = Response::new()
            .add_attribute("method", "proxy_call")
            .add_attribute("agent", info.sender)
            .add_attribute("slot_id", slot_id.to_string())
            .add_attribute("slot_kind", format!("{:?}", slot_type))
            .add_attribute("task_hash", task.to_hash())
            .add_submessages(sub_msgs);
        Ok(final_res)
    }

    /// Executes a task based on the current task slot
    /// Computes whether a task should continue further or not
    /// Makes a cross-contract call with the task configuration
    /// Called directly by a registered agent
    pub fn proxy_call_with_rules(
        &mut self,
        deps: DepsMut,
        info: MessageInfo,
        env: Env,
        task_hash: String,
    ) -> Result<Response, ContractError> {
        self.check_ready_for_proxy_call(deps.as_ref(), &info)?;

        let cfg: Config = self.config.load(deps.storage)?;
        self.check_agent(deps.as_ref(), &info)?;

        let some_task = self
            .tasks_with_rules
            .may_load(deps.storage, task_hash.as_bytes())?;
        let task = some_task.ok_or(ContractError::NoTaskFound {})?;

        // Check that this task can be executed in current slot
        let task_ready = match task.interval {
            Interval::Cron(_) => {
                let block = self
                    .time_slots_rules
                    .load(deps.storage, task_hash.as_bytes())?;
                env.block.height >= block
            }
            _ => {
                let time = self
                    .block_slots_rules
                    .load(deps.storage, task_hash.as_bytes())?;
                env.block.time.nanos() >= time
            }
        };
        if !task_ready {
            return Err(ContractError::CustomError {
                val: "Task is not ready".to_string(),
            });
        }
        // self.check_bank_msg(deps.as_ref(), &info, &env, &task)?;
        let rules = if let Some(ref rules) = task.rules {
            rules
        } else {
            // TODO: else should be unreachable
            return Err(ContractError::NoRulesForThisTask { task_hash });
        };
        // Check rules
        let (res, idx): (bool, Option<u64>) = deps.querier.query_wasm_smart(
            cfg.cw_rules_addr,
            &cw_rules_core::msg::QueryMsg::QueryConstruct(QueryConstruct {
                rules: rules.clone(),
            }),
        )?;
        if !res {
            return Err(ContractError::RulesNotReady {
                index: idx.unwrap(),
            });
        };

        // Add submessages for all actions
        let mut sub_msgs: Vec<SubMsg<Empty>> = vec![];
        let next_idx = self.rq_next_id(deps.storage)?;
        let actions = task.actions.clone();
        for action in actions {
            let sub_msg: SubMsg = SubMsg::reply_always(action.msg, next_idx);
            if let Some(gas_limit) = action.gas_limit {
                sub_msgs.push(sub_msg.with_gas_limit(gas_limit));
            } else {
                sub_msgs.push(sub_msg);
            }
        }
<<<<<<< HEAD
        // Task pays for gas even if it failed
        let mut agent = agent;
        let mut task = task;
        let native_used = coin(
            (gas_used / cfg.gas_for_one_native) as u128,
            cfg.native_denom,
        );
        agent.balance.native.find_checked_add(&native_used)?;
        task.total_deposit.native.find_checked_sub(&native_used)?;
        // calculate agent base reward
        task.total_deposit.native.find_checked_sub(&cfg.agent_fee)?;
        agent.balance.native.find_checked_add(&cfg.agent_fee)?;

        self.agents.save(deps.storage, &info.sender, &agent)?;
        self.tasks_with_rules
            .save(deps.storage, task_hash.as_bytes(), &task)?;
=======
>>>>>>> b9ce3969
        // Keep track for later scheduling
        self.rq_push(
            deps.storage,
            QueueItem {
                action_idx: 0,
                task_hash: Some(task_hash.into_bytes()),
                contract_addr: Some(env.contract.address),
                task_is_extra: Some(false),
                agent_id: Some(info.sender.clone()),
                failed: false,
            },
        )?;

        // TODO: Add supported msgs if not a SubMessage?
        // Add the messages, reply handler responsible for task rescheduling
        let final_res = Response::new()
            .add_attribute("method", "proxy_call")
            .add_attribute("agent", info.sender)
            .add_attribute("task_hash", task.to_hash())
            .add_attribute("task_with_rules", "true".to_string())
            .add_submessages(sub_msgs);
        Ok(final_res)
    }

    /// Logic executed on the completion of a proxy call
    /// Reschedule next task
    pub(crate) fn proxy_callback(
        &self,
        deps: DepsMut,
        env: Env,
        msg: Reply,
        mut task: Task,
        queue_item: QueueItem,
    ) -> Result<Response, ContractError> {
        let task_hash = task.to_hash();
        // TODO: How can we compute gas & fees paid on this txn?
        // let out_of_funds = call_total_balance > task.total_deposit;

        let agent_id = queue_item.agent_id.unwrap();

        if !queue_item.failed {
            let price = self.manage_agent_success(deps.storage, task.actions.clone(), &agent_id)?;

            task.total_deposit.native.find_checked_sub(&price)?;
            if task.with_rules() {
                self.tasks_with_rules
                    .save(deps.storage, task_hash.as_bytes(), &task)?;
            } else {
                self.tasks.save(deps.storage, task_hash.as_bytes(), &task)?;
            }
        }

        // Parse interval into a future timestamp, then convert to a slot
        let (next_id, slot_kind) = task.interval.next(&env, task.boundary);

        // if non-recurring, exit
        if task.interval == Interval::Once
            || (task.stop_on_fail && queue_item.failed)
            || task.verify_enough_balances(false).is_err()
            // If the next interval comes back 0, then this task should not schedule again
            || next_id == 0
        {
            // Process task exit, if no future task can execute
            // Task has been removed, complete and rebalance internal balancer
            let task_info = TaskInfo {
                task,
                task_hash: task_hash.as_bytes().to_vec(),
                task_is_extra: queue_item.task_is_extra,
                slot_kind,
                agent_id,
            };
            self.complete_agent_task(deps.storage, env, msg, &task_info)?;
            let resp = self.remove_task(deps.storage, &task_hash, None)?;
            return Ok(Response::new()
                .add_attribute("method", "proxy_callback")
                .add_attribute("ended_task", task_hash)
                .add_attributes(resp.attributes)
                .add_submessages(resp.messages)
                .add_events(resp.events));
        }

        if task.with_rules() {
            // Based on slot kind, put into block or cron slots
            match slot_kind {
                SlotType::Block => {
                    self.block_slots_rules
                        .save(deps.storage, task_hash.as_bytes(), &next_id)?;
                }
                SlotType::Cron => {
                    self.time_slots_rules
                        .save(deps.storage, task_hash.as_bytes(), &next_id)?;
                }
            }
        } else {
            // Get previous task hashes in slot, add as needed
            let update_vec_data = |d: Option<Vec<Vec<u8>>>| -> StdResult<Vec<Vec<u8>>> {
                match d {
                    // has some data, simply push new hash
                    Some(data) => {
                        let mut s = data;
                        s.push(task.to_hash_vec());
                        Ok(s)
                    }
                    // No data, push new vec & hash
                    None => Ok(vec![task.to_hash_vec()]),
                }
            };

            // Based on slot kind, put into block or cron slots
            match slot_kind {
                SlotType::Block => {
                    self.block_slots
                        .update(deps.storage, next_id, update_vec_data)?;
                }
                SlotType::Cron => {
                    self.time_slots
                        .update(deps.storage, next_id, update_vec_data)?;
                }
            }
        }
        Ok(Response::new()
            .add_attribute("method", "proxy_callback")
            .add_attribute("slot_id", next_id.to_string())
            .add_attribute("slot_kind", format!("{:?}", slot_kind)))
    }

    /// Internal management of agent slots and tasks after successful proxy_call
    pub(crate) fn manage_agent_success(
        &self,
        storage: &mut dyn Storage,
        actions: Vec<Action>,
        agent_id: &Addr,
    ) -> Result<Coin, ContractError> {
        let mut agent = self.agents.may_load(storage, agent_id)?.unwrap();

        // Increase number of tasks
        agent.total_tasks_executed = agent.total_tasks_executed.saturating_add(1);

        // Reset missed slot
        agent.last_missed_slot = 0;
        self.agents.save(storage, agent_id, &agent)?;

        // Calculate agent reward
        let cfg = self.config.load(storage)?;
        let mut gas_used = 0;
        for action in actions {
            if let Some(gas_limit) = action.gas_limit {
                gas_used += gas_limit;
            } else {
                gas_used += cfg.gas_base_fee;
            }
        }
        let price_amount = calculate_required_amount(gas_used, cfg.agent_fee);
        let price = coin(price_amount, cfg.native_denom);
        agent.balance.native.find_checked_add(&price)?;
        self.agents.save(storage, agent_id, &agent)?;
        Ok(price)
    }

    fn check_ready_for_proxy_call(
        &self,
        deps: Deps,
        info: &MessageInfo,
    ) -> Result<(), ContractError> {
        if !info.funds.is_empty() {
            return Err(ContractError::CustomError {
                val: "Must not attach funds".to_string(),
            });
        }
        let c: Config = self.config.load(deps.storage)?;
        if c.paused {
            return Err(ContractError::CustomError {
                val: "Contract paused".to_string(),
            });
        }

        if c.available_balance.native.is_empty() {
            return Err(ContractError::CustomError {
                val: "Not enough available balance for sending agent reward".to_string(),
            });
        }
        Ok(())
    }

    fn check_agent(&self, deps: Deps, info: &MessageInfo) -> Result<Agent, ContractError> {
        // only registered agent signed, because micropayments will benefit long term
        let agent_opt = self.agents.may_load(deps.storage, &info.sender)?;
        if agent_opt.is_none() {
            return Err(ContractError::AgentNotRegistered {});
        }
        let active_agents: Vec<Addr> = self.agent_active_queue.load(deps.storage)?;

        // make sure agent is active
        if !active_agents.contains(&info.sender) {
            return Err(ContractError::AgentNotRegistered {});
        }
        Ok(agent_opt.unwrap())
    }

    // // Restrict bank msg so contract doesnt get drained
    // fn check_bank_msg(
    //     &self,
    //     deps: Deps,
    //     info: &MessageInfo,
    //     env: &Env,
    //     task: &Task,
    // ) -> Result<(), ContractError> {
    //     //Restrict bank msg so contract doesnt get drained
    //     let c: Config = self.config.load(deps.storage)?;
    //     if task.is_recurring()
    //         && task.contains_send_msg()
    //         && !task.is_valid_msg_calculate_usage(&env.contract.address, &info.sender, &c.owner_id).unwrap()
    //     {
    //         return Err(ContractError::CustomError {
    //             val: "Invalid process_call message!".to_string(),
    //         });
    //     };
    //     Ok(())
    // }

    fn complete_agent_task(
        &self,
        storage: &mut dyn Storage,
        env: Env,
        msg: Reply,
        task_info: &TaskInfo,
    ) -> Result<(), ContractError> {
        let TaskInfo {
            task_hash, task, ..
        } = task_info;

        //no fail
        self.balancer.on_task_completed(
            storage,
            &env,
            &self.config,
            &self.agent_active_queue,
            task_info,
        ); //send completed event to balancer
           //If Send and reccuring task increment withdrawn funds so contract doesnt get drained
        let transferred_bank_tokens = msg.transferred_bank_tokens();
        let task_to_finilize = task;
        if task_to_finilize.contains_send_msg() && task_to_finilize.is_recurring() {
            task_to_finilize
                .funds_withdrawn_recurring
                .saturating_add(transferred_bank_tokens[0].amount);
            self.tasks.save(storage, task_hash, task_to_finilize)?;
        }
        Ok(())
    }

    // // Check if the task is recurring and if it is, delete it
    // pub(crate) fn delete_non_recurring(&self, storage: &mut dyn Storage, task: &Task, response: Response, reply_submsg_failed: bool) -> Result<Response, ContractError> {
    //     if task.interval == Interval::Once || (task.stop_on_fail && reply_submsg_failed) {
    //         // Process task exit, if no future task can execute
    //         let rt = self.remove_task(storage, task.to_hash());
    //         if let Ok(..) = rt {
    //             let resp = rt.unwrap();
    //             response = response
    //                 .add_attributes(resp.attributes)
    //                 .add_submessages(resp.messages)
    //                 .add_events(resp.events);
    //         }
    //     };
    //     return Ok(response)
    // } else {}
<<<<<<< HEAD
}

#[cfg(test)]
mod tests {
    use super::*;
    use crate::contract::{GAS_BASE_FEE_JUNO, GAS_FOR_ONE_NATIVE_JUNO};
    use cosmwasm_std::{
        coin, coins, to_binary, Addr, BankMsg, BlockInfo, Coin, CosmosMsg, Empty, StakingMsg,
        Uint128, WasmMsg,
    };
    use cw_multi_test::{App, AppBuilder, Contract, ContractWrapper, Executor};
    use cw_rules_core::types::{HasBalanceGte, Rule};
    // use cw20::Balance;
    use crate::helpers::CwTemplateContract;
    use cw_croncat_core::msg::{
        AgentTaskResponse, ExecuteMsg, InstantiateMsg, QueryMsg, TaskRequest, TaskResponse,
        TaskWithRulesResponse,
    };
    use cw_croncat_core::types::{Action, Boundary, Interval};

    pub fn contract_template() -> Box<dyn Contract<Empty>> {
        let contract = ContractWrapper::new(
            crate::entry::execute,
            crate::entry::instantiate,
            crate::entry::query,
        )
        .with_reply(crate::entry::reply);
        Box::new(contract)
    }

    pub fn cw_rules_template() -> Box<dyn Contract<Empty>> {
        let contract = ContractWrapper::new(
            cw_rules::contract::execute,
            cw_rules::contract::instantiate,
            cw_rules::contract::query,
        );
        Box::new(contract)
    }

    const ADMIN: &str = "cosmos1sjllsnramtg3ewxqwwrwjxfgc4n4ef9u0tvx7u";
    const ANYONE: &str = "cosmos1t5u0jfg3ljsjrh2m9e47d4ny2hea7eehxrzdgd";
    const AGENT0: &str = "cosmos1a7uhnpqthunr2rzj0ww0hwurpn42wyun6c5puz";
    const AGENT1_BENEFICIARY: &str = "cosmos1t5u0jfg3ljsjrh2m9e47d4ny2hea7eehxrzdgd";
    const NATIVE_DENOM: &str = "atom";

    fn mock_app() -> App {
        AppBuilder::new().build(|router, _, storage| {
            let accounts: Vec<(u128, String)> = vec![
                (6_000_000, ADMIN.to_string()),
                (500_000, ANYONE.to_string()),
                (2_000_000, AGENT0.to_string()),
                (2_000_000, AGENT1_BENEFICIARY.to_string()),
            ];
            for (amt, address) in accounts.iter() {
                router
                    .bank
                    .init_balance(
                        storage,
                        &Addr::unchecked(address),
                        vec![coin(amt.clone(), NATIVE_DENOM.to_string())],
                    )
                    .unwrap();
            }
        })
    }

    fn proper_instantiate() -> (App, CwTemplateContract) {
        let mut app = mock_app();
        let cw_template_id = app.store_code(contract_template());
        let cw_rules_id = app.store_code(cw_rules_template());
        let owner_addr = Addr::unchecked(ADMIN);

        let cw_rules_addr = app
            .instantiate_contract(
                cw_rules_id,
                owner_addr.clone(),
                &cw_rules_core::msg::InstantiateMsg {},
                &[],
                "cw-rules",
                None,
            )
            .unwrap();
        let msg = InstantiateMsg {
            denom: NATIVE_DENOM.to_string(),
            owner_id: Some(owner_addr.to_string()),
            gas_base_fee: None,
            agent_nomination_duration: None,
            cw_rules_addr: cw_rules_addr.to_string(),
        };
        let cw_template_contract_addr = app
            //Must send some available balance for rewards
            .instantiate_contract(
                cw_template_id,
                owner_addr,
                &msg,
                &coins(1, NATIVE_DENOM),
                "Manager",
                None,
            )
            .unwrap();

        let cw_template_contract = CwTemplateContract(cw_template_contract_addr);

        (app, cw_template_contract)
    }

    pub fn add_little_time(block: &mut BlockInfo) {
        // block.time = block.time.plus_seconds(360);
        block.time = block.time.plus_seconds(19);
        block.height += 1;
    }

    pub fn add_one_duration_of_time(block: &mut BlockInfo) {
        // block.time = block.time.plus_seconds(360);
        block.time = block.time.plus_seconds(420);
        block.height += 1;
    }

    #[test]
    fn proxy_call_fail_cases() -> StdResult<()> {
        let (mut app, cw_template_contract) = proper_instantiate();
        let contract_addr = cw_template_contract.addr();
        let proxy_call_msg = ExecuteMsg::ProxyCall { task_hash: None };
        let validator = String::from("you");
        let amount = coin(3, NATIVE_DENOM);
        let stake = StakingMsg::Delegate { validator, amount };
        let msg: CosmosMsg = stake.clone().into();

        let create_task_msg = ExecuteMsg::CreateTask {
            task: TaskRequest {
                interval: Interval::Immediate,
                boundary: Some(Boundary::Height {
                    start: None,
                    end: None,
                }),
                stop_on_fail: false,
                actions: vec![Action {
                    msg,
                    gas_limit: Some(150_000),
                }],
                rules: None,
                cw20_coins: vec![],
            },
        };
        let task_id_str =
            "95c916a53fa9d26deef094f7e1ee31c00a2d47b8bf474b2e06d39aebfb1fecc7".to_string();

        // Must attach funds
        let res_err = app
            .execute_contract(
                Addr::unchecked(ANYONE),
                contract_addr.clone(),
                &proxy_call_msg,
                &coins(300010, NATIVE_DENOM),
            )
            .unwrap_err();
        assert_eq!(
            ContractError::CustomError {
                val: "Must not attach funds".to_string()
            },
            res_err.downcast().unwrap()
        );

        // Create task paused
        let change_settings_msg = ExecuteMsg::UpdateSettings {
            paused: Some(true),
            owner_id: None,
            // treasury_id: None,
            agent_fee: None,
            min_tasks_per_agent: None,
            agents_eject_threshold: None,
            gas_for_one_native: None,
            proxy_callback_gas: None,
            slot_granularity: None,
        };
        app.execute_contract(
            Addr::unchecked(ADMIN),
            contract_addr.clone(),
            &change_settings_msg,
            &vec![],
        )
        .unwrap();
        let res_err = app
            .execute_contract(
                Addr::unchecked(ANYONE),
                contract_addr.clone(),
                &proxy_call_msg,
                &vec![],
            )
            .unwrap_err();
        assert_eq!(
            ContractError::CustomError {
                val: "Contract paused".to_string()
            },
            res_err.downcast().unwrap()
        );
        // Set it back
        app.execute_contract(
            Addr::unchecked(ADMIN),
            contract_addr.clone(),
            &ExecuteMsg::UpdateSettings {
                paused: Some(false),
                owner_id: None,
                // treasury_id: None,
                agent_fee: None,
                min_tasks_per_agent: None,
                agents_eject_threshold: None,
                gas_for_one_native: None,
                proxy_callback_gas: None,
                slot_granularity: None,
            },
            &vec![],
        )
        .unwrap();

        // AgentNotRegistered
        let res_err = app
            .execute_contract(
                Addr::unchecked(ANYONE),
                contract_addr.clone(),
                &proxy_call_msg,
                &vec![],
            )
            .unwrap_err();
        assert_eq!(
            ContractError::AgentNotRegistered {},
            res_err.downcast().unwrap()
        );

        // quick agent register
        let msg = ExecuteMsg::RegisterAgent {
            payable_account_id: Some(AGENT1_BENEFICIARY.to_string()),
        };
        app.execute_contract(Addr::unchecked(AGENT0), contract_addr.clone(), &msg, &[])
            .unwrap();

        // create task, so any slot actually exists
        let res = app
            .execute_contract(
                Addr::unchecked(ANYONE),
                contract_addr.clone(),
                &create_task_msg,
                &coins(300010, NATIVE_DENOM),
            )
            .unwrap();
        // Assert task hash is returned as part of event attributes
        let mut has_created_hash: bool = false;
        for e in res.events {
            for a in e.attributes {
                if a.key == "task_hash" && a.value == task_id_str.clone() {
                    has_created_hash = true;
                }
            }
        }
        assert!(has_created_hash);

        // NoTasksForSlot
        let res_no_tasks: ContractError = app
            .execute_contract(
                Addr::unchecked(AGENT0),
                contract_addr.clone(),
                &proxy_call_msg,
                &vec![],
            )
            .unwrap_err()
            .downcast()
            .unwrap();
        assert_eq!(res_no_tasks, ContractError::NoTaskFound {});

        // NOTE: Unless there's a way to fake a task getting removed but hash remains in slot,
        // this coverage is not mockable. There literally shouldn't be any code that allows
        // this scenario to happen since all slot/task removal cases are covered
        // // delete the task so we test leaving an empty slot
        // app.execute_contract(
        //     Addr::unchecked(ANYONE),
        //     contract_addr.clone(),
        //     &ExecuteMsg::RemoveTask {
        //         task_hash: task_id_str.clone(),
        //     },
        //     &vec![],
        // )
        // .unwrap();

        // // NoTaskFound
        // let res_err = app
        //     .execute_contract(
        //         Addr::unchecked(AGENT0),
        //         contract_addr.clone(),
        //         &proxy_call_msg,
        //         &vec![],
        //     )
        //     .unwrap_err();
        // assert_eq!(
        //     ContractError::NoTaskFound {},
        //     res_err.downcast().unwrap()
        // );

        // TODO: TestCov: Task balance too small

        Ok(())
    }

    // TODO: TestCov: Agent balance updated (send_base_agent_reward)
    // TODO: TestCov: Total balance updated
    #[test]
    fn proxy_call_success() -> StdResult<()> {
        let (mut app, cw_template_contract) = proper_instantiate();
        let contract_addr = cw_template_contract.addr();
        let proxy_call_msg = ExecuteMsg::ProxyCall { task_hash: None };
        let task_id_str =
            "1032a37c92801f73c75816bddb4f0db8516baeeeacd6a2c225f0a6a54c96732e".to_string();

        // Doing this msg since its the easiest to guarantee success in reply
        let msg = CosmosMsg::Wasm(WasmMsg::Execute {
            contract_addr: contract_addr.to_string(),
            msg: to_binary(&ExecuteMsg::WithdrawReward {})?,
            funds: coins(1, NATIVE_DENOM),
        });

        let create_task_msg = ExecuteMsg::CreateTask {
            task: TaskRequest {
                interval: Interval::Immediate,
                boundary: Some(Boundary::Height {
                    start: None,
                    end: None,
                }),
                stop_on_fail: false,
                actions: vec![Action {
                    msg,
                    gas_limit: Some(250_000),
                }],
                rules: None,
                cw20_coins: vec![],
            },
        };

        // create a task
        let res = app
            .execute_contract(
                Addr::unchecked(ADMIN),
                contract_addr.clone(),
                &create_task_msg,
                &coins(500010, NATIVE_DENOM),
            )
            .unwrap();
        // Assert task hash is returned as part of event attributes
        let mut has_created_hash: bool = false;
        for e in res.events {
            for a in e.attributes {
                if a.key == "task_hash" && a.value == task_id_str.clone() {
                    has_created_hash = true;
                }
            }
        }
        assert!(has_created_hash);

        // quick agent register
        let msg = ExecuteMsg::RegisterAgent {
            payable_account_id: Some(AGENT1_BENEFICIARY.to_string()),
        };
        app.execute_contract(Addr::unchecked(AGENT0), contract_addr.clone(), &msg, &[])
            .unwrap();
        app.execute_contract(
            Addr::unchecked(contract_addr.clone()),
            contract_addr.clone(),
            &msg,
            &[],
        )
        .unwrap();

        // might need block advancement?!
        app.update_block(add_little_time);

        // execute proxy_call
        let res = app
            .execute_contract(
                Addr::unchecked(AGENT0),
                contract_addr.clone(),
                &proxy_call_msg,
                &vec![],
            )
            .unwrap();
        let mut has_required_attributes: bool = true;
        let mut has_submsg_method: bool = false;
        let mut has_reply_success: bool = false;
        let attributes = vec![
            ("method", "proxy_call"),
            ("agent", AGENT0),
            ("slot_id", "12346"),
            ("slot_kind", "Block"),
            ("task_hash", task_id_str.as_str().clone()),
        ];

        // check all attributes are covered in response, and match the expected values
        for (k, v) in attributes.iter() {
            let mut attr_key: Option<String> = None;
            let mut attr_value: Option<String> = None;
            for e in res.clone().events {
                for a in e.attributes {
                    if e.ty == "wasm" && a.clone().key == k.to_string() && attr_key.is_none() {
                        attr_key = Some(a.clone().key);
                        attr_value = Some(a.clone().value);
                    }
                    if e.ty == "wasm"
                        && a.clone().key == "method"
                        && a.clone().value == "withdraw_agent_balance"
                    {
                        has_submsg_method = true;
                    }
                    if e.ty == "reply"
                        && a.clone().key == "mode"
                        && a.clone().value == "handle_success"
                    {
                        has_reply_success = true;
                    }
                }
            }

            // flip bool if none found, or value doesnt match
            if let Some(_key) = attr_key {
                if let Some(value) = attr_value {
                    if v.to_string() != value {
                        has_required_attributes = false;
                    }
                } else {
                    has_required_attributes = false;
                }
            } else {
                has_required_attributes = false;
            }
        }
        assert!(has_required_attributes);
        assert!(has_submsg_method);
        assert!(has_reply_success);

        Ok(())
    }

    #[test]
    fn proxy_callback_fail_cases() -> StdResult<()> {
        let (mut app, cw_template_contract) = proper_instantiate();
        let contract_addr = cw_template_contract.addr();
        let proxy_call_msg = ExecuteMsg::ProxyCall { task_hash: None };
        let task_id_str =
            "96003a7938c1ac9566fec1be9b0cfa97a56626a574940ef5968364ef4d30c15a".to_string();

        // Doing this msg since its the easiest to guarantee success in reply
        let validator = String::from("you");
        let amount = coin(3, NATIVE_DENOM);
        let stake = StakingMsg::Delegate { validator, amount };
        let msg: CosmosMsg = stake.clone().into();

        let create_task_msg = ExecuteMsg::CreateTask {
            task: TaskRequest {
                interval: Interval::Immediate,
                boundary: Some(Boundary::Height {
                    start: None,
                    end: Some(12347_u64.into()),
                }),
                stop_on_fail: true,
                actions: vec![Action {
                    msg,
                    gas_limit: Some(250_000),
                }],
                rules: None,
                cw20_coins: vec![],
            },
        };

        // create a task
        let res = app
            .execute_contract(
                Addr::unchecked(ADMIN),
                contract_addr.clone(),
                &create_task_msg,
                &coins(500010, NATIVE_DENOM),
            )
            .unwrap();
        // Assert task hash is returned as part of event attributes
        let mut has_created_hash: bool = false;
        for e in res.events {
            for a in e.attributes {
                if a.key == "task_hash" && a.value == task_id_str.clone() {
                    has_created_hash = true;
                }
            }
        }
        assert!(has_created_hash);

        // quick agent register
        let msg = ExecuteMsg::RegisterAgent {
            payable_account_id: Some(AGENT1_BENEFICIARY.to_string()),
        };
        app.execute_contract(Addr::unchecked(AGENT0), contract_addr.clone(), &msg, &[])
            .unwrap();
        app.execute_contract(
            Addr::unchecked(contract_addr.clone()),
            contract_addr.clone(),
            &msg,
            &[],
        )
        .unwrap();

        // might need block advancement?!
        app.update_block(add_little_time);

        // execute proxy_call - STOP ON FAIL
        let res = app
            .execute_contract(
                Addr::unchecked(AGENT0),
                contract_addr.clone(),
                &proxy_call_msg,
                &vec![],
            )
            .unwrap();
        let mut has_required_attributes: bool = true;
        let mut has_submsg_method: bool = false;
        let mut has_reply_success: bool = false;
        let attributes = vec![
            ("method", "remove_task"), // the last method
            ("slot_id", "12346"),
            ("slot_kind", "Block"),
            ("task_hash", task_id_str.as_str().clone()),
        ];

        // check all attributes are covered in response, and match the expected values
        for (k, v) in attributes.iter() {
            let mut attr_key: Option<String> = None;
            let mut attr_value: Option<String> = None;
            for e in res.clone().events {
                for a in e.attributes {
                    if e.ty == "wasm" && a.clone().key == k.to_string() {
                        attr_key = Some(a.clone().key);
                        attr_value = Some(a.clone().value);
                    }
                    if e.ty == "transfer"
                        && a.clone().key == "amount"
                        && a.clone().value == "472228atom"
                    {
                        has_submsg_method = true;
                    }
                    if e.ty == "reply"
                        && a.clone().key == "mode"
                        && a.clone().value == "handle_failure"
                    {
                        has_reply_success = true;
                    }
                }
            }

            // flip bool if none found, or value doesnt match
            if let Some(_key) = attr_key {
                if let Some(value) = attr_value {
                    if v.to_string() != value {
                        println!("v: {v}, value: {value}");
                        has_required_attributes = false;
                    }
                } else {
                    has_required_attributes = false;
                }
            } else {
                has_required_attributes = false;
            }
        }
        assert!(has_required_attributes);
        assert!(has_submsg_method);
        assert!(has_reply_success);

        // let task_id_str =
        //     "ce7f88df7816b4cf2d0cd882f189eb81ad66e4a9aabfc1eb5ba2189d73f9929b".to_string();

        // Doing this msg since its the easiest to guarantee success in reply
        let validator = String::from("you");
        let amount = coin(3, NATIVE_DENOM);
        let stake = StakingMsg::Delegate { validator, amount };
        let msg: CosmosMsg = stake.clone().into();

        let create_task_msg = ExecuteMsg::CreateTask {
            task: TaskRequest {
                interval: Interval::Immediate,
                boundary: Some(Boundary::Height {
                    start: None,
                    end: Some(12347_u64.into()),
                }),
                stop_on_fail: false,
                actions: vec![Action {
                    msg,
                    gas_limit: Some(250_000),
                }],
                rules: None,
                cw20_coins: vec![],
            },
        };

        // create the task again
        app.execute_contract(
            Addr::unchecked(ADMIN),
            contract_addr.clone(),
            &create_task_msg,
            &coins(500010, NATIVE_DENOM),
        )
        .unwrap();

        // might need block advancement?!
        app.update_block(add_little_time);
        app.update_block(add_little_time);

        // execute proxy_call - TASK ENDED
        let res = app
            .execute_contract(
                Addr::unchecked(AGENT0),
                contract_addr.clone(),
                &proxy_call_msg,
                &vec![],
            )
            .unwrap();
        let mut has_required_attributes: bool = true;
        let mut has_submsg_method: bool = false;
        let mut has_reply_success: bool = false;
        let attributes = vec![
            ("method", "remove_task"), // the last method
            ("ended_task", task_id_str.as_str().clone()),
        ];

        // check all attributes are covered in response, and match the expected values
        for (k, v) in attributes.iter() {
            let mut attr_key: Option<String> = None;
            let mut attr_value: Option<String> = None;
            for e in res.clone().events {
                for a in e.attributes {
                    if e.ty == "wasm" && a.clone().key == k.to_string() {
                        attr_key = Some(a.clone().key);
                        attr_value = Some(a.clone().value);
                    }
                    if e.ty == "transfer"
                        && a.clone().key == "amount"
                        && a.clone().value == "472228atom"
                    {
                        has_submsg_method = true;
                    }
                    if e.ty == "reply"
                        && a.clone().key == "mode"
                        && a.clone().value == "handle_failure"
                    {
                        has_reply_success = true;
                    }
                }
            }

            // flip bool if none found, or value doesnt match
            if let Some(_key) = attr_key {
                if let Some(value) = attr_value {
                    if v.to_string() != value {
                        has_required_attributes = false;
                    }
                } else {
                    has_required_attributes = false;
                }
            } else {
                has_required_attributes = false;
            }
        }
        assert!(has_required_attributes);
        assert!(has_submsg_method);
        assert!(has_reply_success);

        Ok(())
    }

    #[test]
    fn proxy_callback_block_slots() -> StdResult<()> {
        let (mut app, cw_template_contract) = proper_instantiate();
        let contract_addr = cw_template_contract.addr();
        let proxy_call_msg = ExecuteMsg::ProxyCall { task_hash: None };
        let task_id_str =
            "1032a37c92801f73c75816bddb4f0db8516baeeeacd6a2c225f0a6a54c96732e".to_string();

        // Doing this msg since its the easiest to guarantee success in reply
        let msg = CosmosMsg::Wasm(WasmMsg::Execute {
            contract_addr: contract_addr.to_string(),
            msg: to_binary(&ExecuteMsg::WithdrawReward {})?,
            funds: coins(1, NATIVE_DENOM),
        });

        let create_task_msg = ExecuteMsg::CreateTask {
            task: TaskRequest {
                interval: Interval::Immediate,
                boundary: None,
                stop_on_fail: false,
                actions: vec![Action {
                    msg,
                    gas_limit: Some(250_000),
                }],
                rules: None,
                cw20_coins: vec![],
            },
        };

        // create a task
        let res = app
            .execute_contract(
                Addr::unchecked(ADMIN),
                contract_addr.clone(),
                &create_task_msg,
                &coins(500010, NATIVE_DENOM),
            )
            .unwrap();
        // Assert task hash is returned as part of event attributes
        let mut has_created_hash: bool = false;
        for e in res.events {
            for a in e.attributes {
                if a.key == "task_hash" && a.value == task_id_str.clone() {
                    has_created_hash = true;
                }
            }
        }
        assert!(has_created_hash);

        // quick agent register
        let msg = ExecuteMsg::RegisterAgent {
            payable_account_id: Some(AGENT1_BENEFICIARY.to_string()),
        };
        app.execute_contract(Addr::unchecked(AGENT0), contract_addr.clone(), &msg, &[])
            .unwrap();
        app.execute_contract(
            Addr::unchecked(contract_addr.clone()),
            contract_addr.clone(),
            &msg,
            &[],
        )
        .unwrap();

        // might need block advancement?!
        app.update_block(add_little_time);

        // execute proxy_call
        let res = app
            .execute_contract(
                Addr::unchecked(AGENT0),
                contract_addr.clone(),
                &proxy_call_msg,
                &vec![],
            )
            .unwrap();
        let mut has_required_attributes: bool = true;
        let mut has_submsg_method: bool = false;
        let mut has_reply_success: bool = false;
        let attributes = vec![
            ("method", "proxy_callback"),
            ("slot_id", "12347"),
            ("slot_kind", "Block"),
            ("task_hash", task_id_str.as_str().clone()),
        ];

        // check all attributes are covered in response, and match the expected values
        for (k, v) in attributes.iter() {
            let mut attr_key: Option<String> = None;
            let mut attr_value: Option<String> = None;
            for e in res.clone().events {
                for a in e.attributes {
                    if e.ty == "wasm" && a.clone().key == k.to_string() {
                        attr_key = Some(a.clone().key);
                        attr_value = Some(a.clone().value);
                    }
                    if e.ty == "wasm"
                        && a.clone().key == "method"
                        && a.clone().value == "withdraw_agent_balance"
                    {
                        has_submsg_method = true;
                    }
                    if e.ty == "reply"
                        && a.clone().key == "mode"
                        && a.clone().value == "handle_success"
                    {
                        has_reply_success = true;
                    }
                }
            }

            // flip bool if none found, or value doesnt match
            if let Some(_key) = attr_key {
                if let Some(value) = attr_value {
                    if v.to_string() != value {
                        has_required_attributes = false;
                    }
                } else {
                    has_required_attributes = false;
                }
            } else {
                has_required_attributes = false;
            }
        }
        assert!(has_required_attributes);
        assert!(has_submsg_method);
        assert!(has_reply_success);

        Ok(())
    }

    #[test]
    fn proxy_callback_time_slots() -> StdResult<()> {
        let (mut app, cw_template_contract) = proper_instantiate();
        let contract_addr = cw_template_contract.addr();
        let proxy_call_msg = ExecuteMsg::ProxyCall { task_hash: None };
        let task_id_str =
            "164329dc48b4d81075f82c823108d1f1f435af952d4697583b99a9f35962e211".to_string();

        // Doing this msg since its the easiest to guarantee success in reply
        let msg = CosmosMsg::Wasm(WasmMsg::Execute {
            contract_addr: contract_addr.to_string(),
            msg: to_binary(&ExecuteMsg::WithdrawReward {})?,
            funds: coins(1, NATIVE_DENOM),
        });

        let create_task_msg = ExecuteMsg::CreateTask {
            task: TaskRequest {
                interval: Interval::Cron("0 * * * * *".to_string()),
                boundary: None,
                stop_on_fail: false,
                actions: vec![Action {
                    msg,
                    gas_limit: Some(250_000),
                }],
                rules: None,
                cw20_coins: vec![],
            },
        };

        // create a task
        let res = app
            .execute_contract(
                Addr::unchecked(ADMIN),
                contract_addr.clone(),
                &create_task_msg,
                &coins(500010, NATIVE_DENOM),
            )
            .unwrap();
        // Assert task hash is returned as part of event attributes
        let mut has_created_hash: bool = false;
        for e in res.events {
            for a in e.attributes {
                if a.key == "task_hash" && a.value == task_id_str.clone() {
                    has_created_hash = true;
                }
            }
        }
        assert!(has_created_hash);

        // quick agent register
        let msg = ExecuteMsg::RegisterAgent {
            payable_account_id: Some(AGENT1_BENEFICIARY.to_string()),
        };
        app.execute_contract(Addr::unchecked(AGENT0), contract_addr.clone(), &msg, &[])
            .unwrap();
        app.execute_contract(
            Addr::unchecked(contract_addr.clone()),
            contract_addr.clone(),
            &msg,
            &[],
        )
        .unwrap();

        // might need block advancement?!
        app.update_block(add_one_duration_of_time);

        // execute proxy_call
        let res = app
            .execute_contract(
                Addr::unchecked(AGENT0),
                contract_addr.clone(),
                &proxy_call_msg,
                &vec![],
            )
            .unwrap();
        let mut has_required_attributes: bool = true;
        let mut has_submsg_method: bool = false;
        let mut has_reply_success: bool = false;
        let attributes = vec![
            ("method", "proxy_callback"),
            ("slot_id", "1571797860000000000"),
            ("slot_kind", "Cron"),
            ("task_hash", task_id_str.as_str().clone()),
        ];

        // check all attributes are covered in response, and match the expected values
        for (k, v) in attributes.iter() {
            let mut attr_key: Option<String> = None;
            let mut attr_value: Option<String> = None;
            for e in res.clone().events {
                for a in e.attributes {
                    if e.ty == "wasm" && a.clone().key == k.to_string() {
                        attr_key = Some(a.clone().key);
                        attr_value = Some(a.clone().value);
                    }
                    if e.ty == "wasm"
                        && a.clone().key == "method"
                        && a.clone().value == "withdraw_agent_balance"
                    {
                        has_submsg_method = true;
                    }
                    if e.ty == "reply"
                        && a.clone().key == "mode"
                        && a.clone().value == "handle_success"
                    {
                        has_reply_success = true;
                    }
                }
            }

            // flip bool if none found, or value doesnt match
            if let Some(_key) = attr_key {
                if let Some(value) = attr_value {
                    if v.to_string() != value {
                        has_required_attributes = false;
                    }
                } else {
                    has_required_attributes = false;
                }
            } else {
                has_required_attributes = false;
            }
        }
        assert!(has_required_attributes);
        assert!(has_submsg_method);
        assert!(has_reply_success);

        Ok(())
    }

    #[test]
    fn proxy_call_several_tasks() -> StdResult<()> {
        let (mut app, cw_template_contract) = proper_instantiate();
        let contract_addr = cw_template_contract.addr();
        let proxy_call_msg = ExecuteMsg::ProxyCall { task_hash: None };

        // Doing this msg since its the easiest to guarantee success in reply
        let msg = CosmosMsg::Wasm(WasmMsg::Execute {
            contract_addr: contract_addr.to_string(),
            msg: to_binary(&ExecuteMsg::WithdrawReward {})?,
            funds: coins(1, NATIVE_DENOM),
        });

        let msg2 = CosmosMsg::Wasm(WasmMsg::Execute {
            contract_addr: contract_addr.to_string(),
            msg: to_binary(&ExecuteMsg::WithdrawReward {})?,
            funds: coins(2, NATIVE_DENOM),
        });

        let msg3 = CosmosMsg::Wasm(WasmMsg::Execute {
            contract_addr: contract_addr.to_string(),
            msg: to_binary(&ExecuteMsg::WithdrawReward {})?,
            funds: coins(3, NATIVE_DENOM),
        });

        let create_task_msg = ExecuteMsg::CreateTask {
            task: TaskRequest {
                interval: Interval::Immediate,
                boundary: None,
                stop_on_fail: false,
                actions: vec![Action {
                    msg,
                    gas_limit: Some(250_000),
                }],
                rules: None,
                cw20_coins: vec![],
            },
        };

        let create_task_msg2 = ExecuteMsg::CreateTask {
            task: TaskRequest {
                interval: Interval::Immediate,
                boundary: None,
                stop_on_fail: false,
                actions: vec![Action {
                    msg: msg2,
                    gas_limit: Some(250_000),
                }],
                rules: None,
                cw20_coins: vec![],
            },
        };

        let create_task_msg3 = ExecuteMsg::CreateTask {
            task: TaskRequest {
                interval: Interval::Immediate,
                boundary: None,
                stop_on_fail: false,
                actions: vec![Action {
                    msg: msg3,
                    gas_limit: Some(250_000),
                }],
                rules: None,
                cw20_coins: vec![],
            },
        };

        // create two tasks in the same block
        app.execute_contract(
            Addr::unchecked(ADMIN),
            contract_addr.clone(),
            &create_task_msg,
            &coins(500_010, NATIVE_DENOM),
        )
        .unwrap();

        app.execute_contract(
            Addr::unchecked(ADMIN),
            contract_addr.clone(),
            &create_task_msg2,
            &coins(500_010, NATIVE_DENOM),
        )
        .unwrap();

        // the third task is created in another block
        app.update_block(add_little_time);

        app.execute_contract(
            Addr::unchecked(ADMIN),
            contract_addr.clone(),
            &create_task_msg3,
            &coins(500_010, NATIVE_DENOM),
        )
        .unwrap();

        // quick agent register
        let msg = ExecuteMsg::RegisterAgent {
            payable_account_id: Some(AGENT1_BENEFICIARY.to_string()),
        };
        app.execute_contract(Addr::unchecked(AGENT0), contract_addr.clone(), &msg, &[])
            .unwrap();
        app.execute_contract(
            Addr::unchecked(contract_addr.clone()),
            contract_addr.clone(),
            &msg,
            &[],
        )
        .unwrap();

        // need block advancement
        app.update_block(add_little_time);

        // execute proxy_call's
        let res = app.execute_contract(
            Addr::unchecked(AGENT0),
            contract_addr.clone(),
            &proxy_call_msg,
            &vec![],
        );
        assert!(res.is_ok());

        let res = app.execute_contract(
            Addr::unchecked(AGENT0),
            contract_addr.clone(),
            &proxy_call_msg,
            &vec![],
        );
        assert!(res.is_ok());

        let res = app.execute_contract(
            Addr::unchecked(AGENT0),
            contract_addr.clone(),
            &proxy_call_msg,
            &vec![],
        );
        assert!(res.is_ok());
        Ok(())
    }

    #[test]
    fn test_proxy_call_with_bank_message() -> StdResult<()> {
        let (mut app, cw_template_contract) = proper_instantiate();
        let contract_addr = cw_template_contract.addr();

        let to_address = String::from("not_you");
        let amount = coin(1000, "atom");
        let send = BankMsg::Send {
            to_address,
            amount: vec![amount],
        };
        let msg: CosmosMsg = send.clone().into();
        let gas_limit = 150_000;

        let create_task_msg = ExecuteMsg::CreateTask {
            task: TaskRequest {
                interval: Interval::Immediate,
                boundary: None,
                stop_on_fail: false,
                actions: vec![Action {
                    msg,
                    gas_limit: Some(gas_limit),
                }],
                rules: None,
                cw20_coins: vec![],
            },
        };
        let amount_for_one_task = gas_limit + 1000;
        // create a task
        let res = app.execute_contract(
            Addr::unchecked(ANYONE),
            contract_addr.clone(),
            &create_task_msg,
            &coins(u128::from(amount_for_one_task * 2), "atom"),
        );
        assert!(res.is_ok());

        // quick agent register
        let msg = ExecuteMsg::RegisterAgent {
            payable_account_id: Some(AGENT1_BENEFICIARY.to_string()),
        };
        app.execute_contract(Addr::unchecked(AGENT0), contract_addr.clone(), &msg, &[])
            .unwrap();

        app.update_block(add_little_time);

        let res = app.execute_contract(
            Addr::unchecked(AGENT0),
            contract_addr.clone(),
            &ExecuteMsg::ProxyCall { task_hash: None },
            &[],
        );

        assert!(res.is_ok());
        Ok(())
    }
    #[test]
    fn test_proxy_call_with_bank_message_should_fail() -> StdResult<()> {
        let (mut app, cw_template_contract) = proper_instantiate();
        let contract_addr = cw_template_contract.addr();

        let to_address = String::from("not_you");
        let amount = coin(600_000, "atom");
        let send = BankMsg::Send {
            to_address,
            amount: vec![amount],
        };
        let msg: CosmosMsg = send.clone().into();
        let gas_limit = 150_000;
        let agent_fee = 5;

        let create_task_msg = ExecuteMsg::CreateTask {
            task: TaskRequest {
                interval: Interval::Immediate,
                boundary: None,
                stop_on_fail: false,
                actions: vec![Action {
                    msg,
                    gas_limit: Some(gas_limit),
                }],
                rules: None,
                cw20_coins: vec![],
            },
        };
        // create 1 token off task
        let amount_for_one_task = gas_limit + agent_fee;
        // create a task
        let res = app.execute_contract(
            Addr::unchecked(ANYONE),
            contract_addr.clone(),
            &create_task_msg,
            &coins(u128::from(amount_for_one_task * 2), "atom"),
        );
        assert!(res.is_err()); //Will fail, abount of send > then task.total_deposit

        // quick agent register
        let msg = ExecuteMsg::RegisterAgent {
            payable_account_id: Some(AGENT1_BENEFICIARY.to_string()),
        };
        app.execute_contract(Addr::unchecked(AGENT0), contract_addr.clone(), &msg, &[])
            .unwrap();

        app.update_block(add_little_time);

        let res: ContractError = app
            .execute_contract(
                Addr::unchecked(AGENT0),
                contract_addr.clone(),
                &ExecuteMsg::ProxyCall { task_hash: None },
                &[],
            )
            .unwrap_err()
            .downcast()
            .unwrap();
        assert_eq!(res, ContractError::NoTaskFound {});

        Ok(())
    }

    #[test]
    fn test_multi_action() {
        let (mut app, cw_template_contract) = proper_instantiate();
        let contract_addr = cw_template_contract.addr();

        let addr1 = String::from("addr1");
        let addr2 = String::from("addr2");
        let amount = coins(3, "atom");
        let send = BankMsg::Send {
            to_address: addr1,
            amount,
        };
        let msg1: CosmosMsg = send.into();
        let amount = coins(4, "atom");
        let send = BankMsg::Send {
            to_address: addr2,
            amount,
        };
        let msg2: CosmosMsg = send.into();

        let create_task_msg = ExecuteMsg::CreateTask {
            task: TaskRequest {
                interval: Interval::Once,
                boundary: None,
                stop_on_fail: false,
                actions: vec![
                    Action {
                        msg: msg1,
                        gas_limit: None,
                    },
                    Action {
                        msg: msg2,
                        gas_limit: None,
                    },
                ],
                rules: None,
                cw20_coins: vec![],
            },
        };
        let gas_limit = GAS_BASE_FEE_JUNO;
        let agent_fee = 5; // TODO: might change
        let amount_for_one_task = (gas_limit * 2) + agent_fee + 3 + 4; // + 3 + 4 atoms sent

        // create a task
        app.execute_contract(
            Addr::unchecked(ADMIN),
            contract_addr.clone(),
            &create_task_msg,
            &coins(u128::from(amount_for_one_task), "atom"),
        )
        .unwrap();

        // quick agent register
        let msg = ExecuteMsg::RegisterAgent {
            payable_account_id: Some(AGENT1_BENEFICIARY.to_string()),
        };
        app.execute_contract(Addr::unchecked(AGENT0), contract_addr.clone(), &msg, &[])
            .unwrap();

        app.update_block(add_little_time);

        let proxy_call_msg = ExecuteMsg::ProxyCall { task_hash: None };
        let res = app.execute_contract(
            Addr::unchecked(AGENT0),
            contract_addr.clone(),
            &proxy_call_msg,
            &[],
        );
        assert!(res.is_ok());
    }

    #[test]
    fn test_balance_changes() {
        let (mut app, cw_template_contract) = proper_instantiate();
        let contract_addr = cw_template_contract.addr();

        let addr1 = String::from("addr1");
        let addr2 = String::from("addr2");
        let amount = coins(3, "atom");
        let send = BankMsg::Send {
            to_address: addr1,
            amount,
        };
        let msg1: CosmosMsg = send.into();
        let amount = coins(4, "atom");
        let send = BankMsg::Send {
            to_address: addr2,
            amount,
        };
        let msg2: CosmosMsg = send.into();

        let create_task_msg = ExecuteMsg::CreateTask {
            task: TaskRequest {
                interval: Interval::Once,
                boundary: None,
                stop_on_fail: false,
                actions: vec![
                    Action {
                        msg: msg1,
                        gas_limit: None,
                    },
                    Action {
                        msg: msg2,
                        gas_limit: None,
                    },
                ],
                rules: None,
                cw20_coins: vec![],
            },
        };
        let gas_limit = GAS_BASE_FEE_JUNO;
        let agent_fee = 5; // TODO: might change
        let extra = 50; // extra for checking refunds at task removal
        let amount_for_one_task =
            (gas_limit * 2) / GAS_FOR_ONE_NATIVE_JUNO + agent_fee + 3 + 4 + extra; // + 3 + 4 atoms sent

        // create a task
        app.execute_contract(
            Addr::unchecked(ADMIN),
            contract_addr.clone(),
            &create_task_msg,
            &coins(u128::from(amount_for_one_task), "atom"),
        )
        .unwrap();

        // quick agent register
        let msg = ExecuteMsg::RegisterAgent {
            payable_account_id: Some(AGENT1_BENEFICIARY.to_string()),
        };
        app.execute_contract(Addr::unchecked(AGENT0), contract_addr.clone(), &msg, &[])
            .unwrap();

        app.update_block(add_little_time);

        // checking changes to contract balances and to the task creator
        let contract_balance_before_proxy_call =
            app.wrap().query_balance(&contract_addr, "atom").unwrap();
        let admin_balance_before_proxy_call = app.wrap().query_balance(ADMIN, "atom").unwrap();
        let proxy_call_msg = ExecuteMsg::ProxyCall { task_hash: None };
        app.execute_contract(
            Addr::unchecked(AGENT0),
            contract_addr.clone(),
            &proxy_call_msg,
            &vec![],
        )
        .unwrap();
        let contract_balance_after_proxy_call =
            app.wrap().query_balance(&contract_addr, "atom").unwrap();
        assert_eq!(
            contract_balance_after_proxy_call.amount,
            contract_balance_before_proxy_call.amount - Uint128::from(extra + 3 + 4)
        );
        let admin_balance_after_proxy_call = app.wrap().query_balance(ADMIN, "atom").unwrap();
        assert_eq!(
            admin_balance_after_proxy_call.amount,
            admin_balance_before_proxy_call.amount + Uint128::from(extra)
        );

        // checking balances of recipients
        let balance_addr1 = app.wrap().query_balance("addr1", "atom").unwrap();
        assert_eq!(
            balance_addr1,
            Coin {
                denom: "atom".to_string(),
                amount: Uint128::from(3_u128),
            }
        );

        let balance_addr2 = app.wrap().query_balance("addr2", "atom").unwrap();
        assert_eq!(
            balance_addr2,
            Coin {
                denom: "atom".to_string(),
                amount: Uint128::from(4_u128),
            }
        );

        // checking balance of agent and contract after withdrawal
        let beneficary_balance_before_withdraw = app
            .wrap()
            .query_balance(AGENT1_BENEFICIARY, "atom")
            .unwrap();
        let contract_balance_before_withdraw =
            app.wrap().query_balance(&contract_addr, "atom").unwrap();
        let withdraw_msg = ExecuteMsg::WithdrawReward {};
        app.execute_contract(
            Addr::unchecked(AGENT0),
            contract_addr.clone(),
            &withdraw_msg,
            &[],
        )
        .unwrap();
        let beneficary_balance_after_withdraw = app
            .wrap()
            .query_balance(AGENT1_BENEFICIARY, "atom")
            .unwrap();
        let contract_balance_after_withdraw =
            app.wrap().query_balance(&contract_addr, "atom").unwrap();
        let expected_transfer_amount =
            Uint128::from((gas_limit * 2) / GAS_FOR_ONE_NATIVE_JUNO + agent_fee);
        assert_eq!(
            beneficary_balance_after_withdraw.amount,
            beneficary_balance_before_withdraw.amount + expected_transfer_amount
        );
        assert_eq!(
            contract_balance_after_withdraw.amount,
            contract_balance_before_withdraw.amount - expected_transfer_amount
        )
    }

    #[test]
    fn test_no_reschedule_if_lack_balance() {
        let (mut app, cw_template_contract) = proper_instantiate();
        let contract_addr = cw_template_contract.addr();

        let addr1 = String::from("addr1");
        let amount = coins(3, "atom");
        let send = BankMsg::Send {
            to_address: addr1,
            amount,
        };
        let create_task_msg = ExecuteMsg::CreateTask {
            task: TaskRequest {
                interval: Interval::Immediate,
                boundary: None,
                stop_on_fail: false,
                actions: vec![Action {
                    msg: send.into(),
                    gas_limit: None,
                }],
                rules: None,
                cw20_coins: vec![],
            },
        };

        let gas_limit = GAS_BASE_FEE_JUNO;
        let agent_fee = 5; // TODO: might change
        let extra = 50; // extra for checking nonzero task balance
        let amount_for_one_task = (gas_limit * 2) / GAS_FOR_ONE_NATIVE_JUNO + agent_fee + 3 + extra; // + 3 atoms sent

        // create a task
        app.execute_contract(
            Addr::unchecked(ADMIN),
            contract_addr.clone(),
            &create_task_msg,
            &coins(u128::from(amount_for_one_task), "atom"),
        )
        .unwrap();

        // quick agent register
        let msg = ExecuteMsg::RegisterAgent {
            payable_account_id: Some(AGENT1_BENEFICIARY.to_string()),
        };
        app.execute_contract(Addr::unchecked(AGENT0), contract_addr.clone(), &msg, &[])
            .unwrap();

        let proxy_call_msg = ExecuteMsg::ProxyCall { task_hash: None };
        // executing it two times
        app.update_block(add_little_time);
        let res = app
            .execute_contract(
                Addr::unchecked(AGENT0),
                contract_addr.clone(),
                &proxy_call_msg,
                &vec![],
            )
            .unwrap();
        assert!(res.events.iter().any(|event| {
            event
                .attributes
                .iter()
                .any(|attr| attr.key == "method" && attr.value == "proxy_callback")
        }));

        let task: Option<TaskResponse> = app
            .wrap()
            .query_wasm_smart(
                contract_addr.clone(),
                &QueryMsg::GetTask {
                    task_hash: "65237042c224447b7d6d7cdfd6515af3e76cb3270ce6d5ed989a6babc12f1026"
                        .to_string(),
                },
            )
            .unwrap();
        assert_eq!(
            task.unwrap().total_deposit[0].amount,
            Uint128::from(GAS_BASE_FEE_JUNO / GAS_FOR_ONE_NATIVE_JUNO + extra)
        );

        app.update_block(add_little_time);
        let res = app
            .execute_contract(
                Addr::unchecked(AGENT0),
                contract_addr.clone(),
                &proxy_call_msg,
                &vec![],
            )
            .unwrap();
        assert!(res.events.iter().any(|event| {
            event
                .attributes
                .iter()
                .any(|attr| attr.key == "method" && attr.value == "proxy_callback")
        }));
        // third time it pays only base to agent
        // since "extra" is not enough to cover another task and it got removed
        let task: Option<TaskResponse> = app
            .wrap()
            .query_wasm_smart(
                contract_addr.clone(),
                &QueryMsg::GetTask {
                    task_hash: "65237042c224447b7d6d7cdfd6515af3e76cb3270ce6d5ed989a6babc12f1026"
                        .to_string(),
                },
            )
            .unwrap();
        assert!(task.is_none());
        app.update_block(add_little_time);
        let res: ContractError = app
            .execute_contract(
                Addr::unchecked(AGENT0),
                contract_addr.clone(),
                &proxy_call_msg,
                &vec![],
            )
            .unwrap_err()
            .downcast()
            .unwrap();
        assert_eq!(res, ContractError::NoTaskFound {});
    }

    #[test]
    fn test_complete_task_with_rule() {
        let (mut app, cw_template_contract) = proper_instantiate();
        let contract_addr = cw_template_contract.addr();
        let task_hash = "259f4b3122822233bee9bc6ec8d38184e4b6ce0908decd68d972639aa92199c7";

        let addr1 = String::from("addr1");
        let amount = coins(3, "atom");
        let send = BankMsg::Send {
            to_address: addr1,
            amount,
        };
        let create_task_msg = ExecuteMsg::CreateTask {
            task: TaskRequest {
                interval: Interval::Once,
                boundary: None,
                stop_on_fail: false,
                actions: vec![Action {
                    msg: send.clone().into(),
                    gas_limit: None,
                }],
                rules: Some(vec![Rule::HasBalanceGte(HasBalanceGte {
                    address: String::from("addr2"),
                    required_balance: coins(1, "atom").into(),
                })]),
                cw20_coins: vec![],
            },
        };

        let attached_balance = 900058;
        app.execute_contract(
            Addr::unchecked(ADMIN),
            contract_addr.clone(),
            &create_task_msg,
            &coins(attached_balance, "atom"),
        )
        .unwrap();

        // quick agent register
        let msg = ExecuteMsg::RegisterAgent {
            payable_account_id: Some(AGENT1_BENEFICIARY.to_string()),
        };
        app.execute_contract(Addr::unchecked(AGENT0), contract_addr.clone(), &msg, &[])
            .unwrap();

        app.update_block(add_little_time);

        let agent_tasks: Option<AgentTaskResponse> = app
            .wrap()
            .query_wasm_smart(
                contract_addr.clone(),
                &QueryMsg::GetAgentTasks {
                    account_id: String::from(AGENT0),
                },
            )
            .unwrap();
        assert!(agent_tasks.is_none());

        let tasks_with_rules: Vec<TaskWithRulesResponse> = app
            .wrap()
            .query_wasm_smart(
                contract_addr.clone(),
                &QueryMsg::GetTasksWithRules {
                    from_index: None,
                    limit: None,
                },
            )
            .unwrap();
        assert_eq!(tasks_with_rules.len(), 1);
        app.send_tokens(
            Addr::unchecked(ADMIN),
            Addr::unchecked("addr2"),
            &coins(1, "atom"),
        )
        .unwrap();

        let res = app
            .execute_contract(
                Addr::unchecked(AGENT0),
                contract_addr.clone(),
                &ExecuteMsg::ProxyCall {
                    task_hash: Some(String::from(task_hash)),
                },
                &[],
            )
            .unwrap();

        assert!(res.events.iter().any(|ev| ev
            .attributes
            .iter()
            .any(|attr| attr.key == "task_hash" && attr.value == task_hash)));
        assert!(res.events.iter().any(|ev| ev
            .attributes
            .iter()
            .any(|attr| attr.key == "method" && attr.value == "proxy_callback")));

        let tasks_with_rules: Vec<TaskWithRulesResponse> = app
            .wrap()
            .query_wasm_smart(
                contract_addr.clone(),
                &QueryMsg::GetTasksWithRules {
                    from_index: None,
                    limit: None,
                },
            )
            .unwrap();
        assert!(tasks_with_rules.is_empty());
    }

    #[test]
    fn test_reschedule_task_with_rule() {
        let (mut app, cw_template_contract) = proper_instantiate();
        let contract_addr = cw_template_contract.addr();
        let task_hash = "4e74864be3956efe77bafac50944995290a32507bbd4509dd8ff21d3fdfdfec3";

        let addr1 = String::from("addr1");
        let amount = coins(3, "atom");
        let send = BankMsg::Send {
            to_address: addr1,
            amount,
        };
        let create_task_msg = ExecuteMsg::CreateTask {
            task: TaskRequest {
                interval: Interval::Immediate,
                boundary: None,
                stop_on_fail: false,
                actions: vec![Action {
                    msg: send.clone().into(),
                    gas_limit: None,
                }],
                rules: Some(vec![Rule::HasBalanceGte(HasBalanceGte {
                    address: String::from("addr2"),
                    required_balance: coins(1, "atom").into(),
                })]),
                cw20_coins: vec![],
            },
        };

        let attached_balance = 133000;
        app.execute_contract(
            Addr::unchecked(ADMIN),
            contract_addr.clone(),
            &create_task_msg,
            &coins(attached_balance, "atom"),
        )
        .unwrap();

        // quick agent register
        let msg = ExecuteMsg::RegisterAgent {
            payable_account_id: Some(AGENT1_BENEFICIARY.to_string()),
        };
        app.execute_contract(Addr::unchecked(AGENT0), contract_addr.clone(), &msg, &[])
            .unwrap();

        app.update_block(add_little_time);

        let agent_tasks: Option<AgentTaskResponse> = app
            .wrap()
            .query_wasm_smart(
                contract_addr.clone(),
                &QueryMsg::GetAgentTasks {
                    account_id: String::from(AGENT0),
                },
            )
            .unwrap();
        assert!(agent_tasks.is_none());

        let tasks_with_rules: Vec<TaskWithRulesResponse> = app
            .wrap()
            .query_wasm_smart(
                contract_addr.clone(),
                &QueryMsg::GetTasksWithRules {
                    from_index: None,
                    limit: None,
                },
            )
            .unwrap();
        assert_eq!(tasks_with_rules.len(), 1);

        app.send_tokens(
            Addr::unchecked(ADMIN),
            Addr::unchecked("addr2"),
            &coins(1, "atom"),
        )
        .unwrap();

        let res = app
            .execute_contract(
                Addr::unchecked(AGENT0),
                contract_addr.clone(),
                &ExecuteMsg::ProxyCall {
                    task_hash: Some(String::from(task_hash)),
                },
                &[],
            )
            .unwrap();

        assert!(res.events.iter().any(|ev| ev
            .attributes
            .iter()
            .any(|attr| attr.key == "task_hash" && attr.value == task_hash)));
        assert!(res.events.iter().any(|ev| ev
            .attributes
            .iter()
            .any(|attr| attr.key == "method" && attr.value == "proxy_callback")));

        let tasks_with_rules: Vec<TaskWithRulesResponse> = app
            .wrap()
            .query_wasm_smart(
                contract_addr.clone(),
                &QueryMsg::GetTasksWithRules {
                    from_index: None,
                    limit: None,
                },
            )
            .unwrap();
        assert_eq!(tasks_with_rules.len(), 1);

        // Shouldn't affect tasks without rules
        let tasks_response: Vec<TaskResponse> = app
            .wrap()
            .query_wasm_smart(
                contract_addr.clone(),
                &QueryMsg::GetTasks {
                    from_index: None,
                    limit: None,
                },
            )
            .unwrap();
        assert!(tasks_response.is_empty());
        let res = app
            .execute_contract(
                Addr::unchecked(AGENT0),
                contract_addr.clone(),
                &ExecuteMsg::ProxyCall {
                    task_hash: Some(String::from(task_hash)),
                },
                &[],
            )
            .unwrap();
        assert!(res.events.iter().any(|ev| ev
            .attributes
            .iter()
            .any(|attr| attr.key == "task_hash" && attr.value == task_hash)));
        assert!(res.events.iter().any(|ev| ev
            .attributes
            .iter()
            .any(|attr| attr.key == "method" && attr.value == "proxy_callback")));

        let tasks_with_rules: Vec<TaskWithRulesResponse> = app
            .wrap()
            .query_wasm_smart(
                contract_addr.clone(),
                &QueryMsg::GetTasksWithRules {
                    from_index: None,
                    limit: None,
                },
            )
            .unwrap();
        assert!(tasks_with_rules.is_empty());
    }
=======
>>>>>>> b9ce3969
}<|MERGE_RESOLUTION|>--- conflicted
+++ resolved
@@ -174,22 +174,6 @@
             }
         }
 
-<<<<<<< HEAD
-        // Task pays for gas even if it failed
-        let mut agent = agent;
-        let mut task = task;
-        let native_used = coin((gas_used / c.gas_for_one_native) as u128, c.native_denom);
-        agent.balance.native.find_checked_add(&native_used)?;
-        task.total_deposit.native.find_checked_sub(&native_used)?;
-        // calculate agent base reward
-        task.total_deposit.native.find_checked_sub(&c.agent_fee)?;
-        agent.balance.native.find_checked_add(&c.agent_fee)?;
-
-        self.agents.save(deps.storage, &info.sender, &agent)?;
-        self.tasks.save(deps.storage, &hash, &task)?;
-
-=======
->>>>>>> b9ce3969
         // Keep track for later scheduling
         self.rq_push(
             deps.storage,
@@ -288,25 +272,6 @@
                 sub_msgs.push(sub_msg);
             }
         }
-<<<<<<< HEAD
-        // Task pays for gas even if it failed
-        let mut agent = agent;
-        let mut task = task;
-        let native_used = coin(
-            (gas_used / cfg.gas_for_one_native) as u128,
-            cfg.native_denom,
-        );
-        agent.balance.native.find_checked_add(&native_used)?;
-        task.total_deposit.native.find_checked_sub(&native_used)?;
-        // calculate agent base reward
-        task.total_deposit.native.find_checked_sub(&cfg.agent_fee)?;
-        agent.balance.native.find_checked_add(&cfg.agent_fee)?;
-
-        self.agents.save(deps.storage, &info.sender, &agent)?;
-        self.tasks_with_rules
-            .save(deps.storage, task_hash.as_bytes(), &task)?;
-=======
->>>>>>> b9ce3969
         // Keep track for later scheduling
         self.rq_push(
             deps.storage,
@@ -459,7 +424,8 @@
                 gas_used += cfg.gas_base_fee;
             }
         }
-        let price_amount = calculate_required_amount(gas_used, cfg.agent_fee);
+        let price_amount =
+            calculate_required_amount(gas_used / cfg.gas_for_one_native, cfg.agent_fee);
         let price = coin(price_amount, cfg.native_denom);
         agent.balance.native.find_checked_add(&price)?;
         self.agents.save(storage, agent_id, &agent)?;
@@ -573,1786 +539,4 @@
     //     };
     //     return Ok(response)
     // } else {}
-<<<<<<< HEAD
-}
-
-#[cfg(test)]
-mod tests {
-    use super::*;
-    use crate::contract::{GAS_BASE_FEE_JUNO, GAS_FOR_ONE_NATIVE_JUNO};
-    use cosmwasm_std::{
-        coin, coins, to_binary, Addr, BankMsg, BlockInfo, Coin, CosmosMsg, Empty, StakingMsg,
-        Uint128, WasmMsg,
-    };
-    use cw_multi_test::{App, AppBuilder, Contract, ContractWrapper, Executor};
-    use cw_rules_core::types::{HasBalanceGte, Rule};
-    // use cw20::Balance;
-    use crate::helpers::CwTemplateContract;
-    use cw_croncat_core::msg::{
-        AgentTaskResponse, ExecuteMsg, InstantiateMsg, QueryMsg, TaskRequest, TaskResponse,
-        TaskWithRulesResponse,
-    };
-    use cw_croncat_core::types::{Action, Boundary, Interval};
-
-    pub fn contract_template() -> Box<dyn Contract<Empty>> {
-        let contract = ContractWrapper::new(
-            crate::entry::execute,
-            crate::entry::instantiate,
-            crate::entry::query,
-        )
-        .with_reply(crate::entry::reply);
-        Box::new(contract)
-    }
-
-    pub fn cw_rules_template() -> Box<dyn Contract<Empty>> {
-        let contract = ContractWrapper::new(
-            cw_rules::contract::execute,
-            cw_rules::contract::instantiate,
-            cw_rules::contract::query,
-        );
-        Box::new(contract)
-    }
-
-    const ADMIN: &str = "cosmos1sjllsnramtg3ewxqwwrwjxfgc4n4ef9u0tvx7u";
-    const ANYONE: &str = "cosmos1t5u0jfg3ljsjrh2m9e47d4ny2hea7eehxrzdgd";
-    const AGENT0: &str = "cosmos1a7uhnpqthunr2rzj0ww0hwurpn42wyun6c5puz";
-    const AGENT1_BENEFICIARY: &str = "cosmos1t5u0jfg3ljsjrh2m9e47d4ny2hea7eehxrzdgd";
-    const NATIVE_DENOM: &str = "atom";
-
-    fn mock_app() -> App {
-        AppBuilder::new().build(|router, _, storage| {
-            let accounts: Vec<(u128, String)> = vec![
-                (6_000_000, ADMIN.to_string()),
-                (500_000, ANYONE.to_string()),
-                (2_000_000, AGENT0.to_string()),
-                (2_000_000, AGENT1_BENEFICIARY.to_string()),
-            ];
-            for (amt, address) in accounts.iter() {
-                router
-                    .bank
-                    .init_balance(
-                        storage,
-                        &Addr::unchecked(address),
-                        vec![coin(amt.clone(), NATIVE_DENOM.to_string())],
-                    )
-                    .unwrap();
-            }
-        })
-    }
-
-    fn proper_instantiate() -> (App, CwTemplateContract) {
-        let mut app = mock_app();
-        let cw_template_id = app.store_code(contract_template());
-        let cw_rules_id = app.store_code(cw_rules_template());
-        let owner_addr = Addr::unchecked(ADMIN);
-
-        let cw_rules_addr = app
-            .instantiate_contract(
-                cw_rules_id,
-                owner_addr.clone(),
-                &cw_rules_core::msg::InstantiateMsg {},
-                &[],
-                "cw-rules",
-                None,
-            )
-            .unwrap();
-        let msg = InstantiateMsg {
-            denom: NATIVE_DENOM.to_string(),
-            owner_id: Some(owner_addr.to_string()),
-            gas_base_fee: None,
-            agent_nomination_duration: None,
-            cw_rules_addr: cw_rules_addr.to_string(),
-        };
-        let cw_template_contract_addr = app
-            //Must send some available balance for rewards
-            .instantiate_contract(
-                cw_template_id,
-                owner_addr,
-                &msg,
-                &coins(1, NATIVE_DENOM),
-                "Manager",
-                None,
-            )
-            .unwrap();
-
-        let cw_template_contract = CwTemplateContract(cw_template_contract_addr);
-
-        (app, cw_template_contract)
-    }
-
-    pub fn add_little_time(block: &mut BlockInfo) {
-        // block.time = block.time.plus_seconds(360);
-        block.time = block.time.plus_seconds(19);
-        block.height += 1;
-    }
-
-    pub fn add_one_duration_of_time(block: &mut BlockInfo) {
-        // block.time = block.time.plus_seconds(360);
-        block.time = block.time.plus_seconds(420);
-        block.height += 1;
-    }
-
-    #[test]
-    fn proxy_call_fail_cases() -> StdResult<()> {
-        let (mut app, cw_template_contract) = proper_instantiate();
-        let contract_addr = cw_template_contract.addr();
-        let proxy_call_msg = ExecuteMsg::ProxyCall { task_hash: None };
-        let validator = String::from("you");
-        let amount = coin(3, NATIVE_DENOM);
-        let stake = StakingMsg::Delegate { validator, amount };
-        let msg: CosmosMsg = stake.clone().into();
-
-        let create_task_msg = ExecuteMsg::CreateTask {
-            task: TaskRequest {
-                interval: Interval::Immediate,
-                boundary: Some(Boundary::Height {
-                    start: None,
-                    end: None,
-                }),
-                stop_on_fail: false,
-                actions: vec![Action {
-                    msg,
-                    gas_limit: Some(150_000),
-                }],
-                rules: None,
-                cw20_coins: vec![],
-            },
-        };
-        let task_id_str =
-            "95c916a53fa9d26deef094f7e1ee31c00a2d47b8bf474b2e06d39aebfb1fecc7".to_string();
-
-        // Must attach funds
-        let res_err = app
-            .execute_contract(
-                Addr::unchecked(ANYONE),
-                contract_addr.clone(),
-                &proxy_call_msg,
-                &coins(300010, NATIVE_DENOM),
-            )
-            .unwrap_err();
-        assert_eq!(
-            ContractError::CustomError {
-                val: "Must not attach funds".to_string()
-            },
-            res_err.downcast().unwrap()
-        );
-
-        // Create task paused
-        let change_settings_msg = ExecuteMsg::UpdateSettings {
-            paused: Some(true),
-            owner_id: None,
-            // treasury_id: None,
-            agent_fee: None,
-            min_tasks_per_agent: None,
-            agents_eject_threshold: None,
-            gas_for_one_native: None,
-            proxy_callback_gas: None,
-            slot_granularity: None,
-        };
-        app.execute_contract(
-            Addr::unchecked(ADMIN),
-            contract_addr.clone(),
-            &change_settings_msg,
-            &vec![],
-        )
-        .unwrap();
-        let res_err = app
-            .execute_contract(
-                Addr::unchecked(ANYONE),
-                contract_addr.clone(),
-                &proxy_call_msg,
-                &vec![],
-            )
-            .unwrap_err();
-        assert_eq!(
-            ContractError::CustomError {
-                val: "Contract paused".to_string()
-            },
-            res_err.downcast().unwrap()
-        );
-        // Set it back
-        app.execute_contract(
-            Addr::unchecked(ADMIN),
-            contract_addr.clone(),
-            &ExecuteMsg::UpdateSettings {
-                paused: Some(false),
-                owner_id: None,
-                // treasury_id: None,
-                agent_fee: None,
-                min_tasks_per_agent: None,
-                agents_eject_threshold: None,
-                gas_for_one_native: None,
-                proxy_callback_gas: None,
-                slot_granularity: None,
-            },
-            &vec![],
-        )
-        .unwrap();
-
-        // AgentNotRegistered
-        let res_err = app
-            .execute_contract(
-                Addr::unchecked(ANYONE),
-                contract_addr.clone(),
-                &proxy_call_msg,
-                &vec![],
-            )
-            .unwrap_err();
-        assert_eq!(
-            ContractError::AgentNotRegistered {},
-            res_err.downcast().unwrap()
-        );
-
-        // quick agent register
-        let msg = ExecuteMsg::RegisterAgent {
-            payable_account_id: Some(AGENT1_BENEFICIARY.to_string()),
-        };
-        app.execute_contract(Addr::unchecked(AGENT0), contract_addr.clone(), &msg, &[])
-            .unwrap();
-
-        // create task, so any slot actually exists
-        let res = app
-            .execute_contract(
-                Addr::unchecked(ANYONE),
-                contract_addr.clone(),
-                &create_task_msg,
-                &coins(300010, NATIVE_DENOM),
-            )
-            .unwrap();
-        // Assert task hash is returned as part of event attributes
-        let mut has_created_hash: bool = false;
-        for e in res.events {
-            for a in e.attributes {
-                if a.key == "task_hash" && a.value == task_id_str.clone() {
-                    has_created_hash = true;
-                }
-            }
-        }
-        assert!(has_created_hash);
-
-        // NoTasksForSlot
-        let res_no_tasks: ContractError = app
-            .execute_contract(
-                Addr::unchecked(AGENT0),
-                contract_addr.clone(),
-                &proxy_call_msg,
-                &vec![],
-            )
-            .unwrap_err()
-            .downcast()
-            .unwrap();
-        assert_eq!(res_no_tasks, ContractError::NoTaskFound {});
-
-        // NOTE: Unless there's a way to fake a task getting removed but hash remains in slot,
-        // this coverage is not mockable. There literally shouldn't be any code that allows
-        // this scenario to happen since all slot/task removal cases are covered
-        // // delete the task so we test leaving an empty slot
-        // app.execute_contract(
-        //     Addr::unchecked(ANYONE),
-        //     contract_addr.clone(),
-        //     &ExecuteMsg::RemoveTask {
-        //         task_hash: task_id_str.clone(),
-        //     },
-        //     &vec![],
-        // )
-        // .unwrap();
-
-        // // NoTaskFound
-        // let res_err = app
-        //     .execute_contract(
-        //         Addr::unchecked(AGENT0),
-        //         contract_addr.clone(),
-        //         &proxy_call_msg,
-        //         &vec![],
-        //     )
-        //     .unwrap_err();
-        // assert_eq!(
-        //     ContractError::NoTaskFound {},
-        //     res_err.downcast().unwrap()
-        // );
-
-        // TODO: TestCov: Task balance too small
-
-        Ok(())
-    }
-
-    // TODO: TestCov: Agent balance updated (send_base_agent_reward)
-    // TODO: TestCov: Total balance updated
-    #[test]
-    fn proxy_call_success() -> StdResult<()> {
-        let (mut app, cw_template_contract) = proper_instantiate();
-        let contract_addr = cw_template_contract.addr();
-        let proxy_call_msg = ExecuteMsg::ProxyCall { task_hash: None };
-        let task_id_str =
-            "1032a37c92801f73c75816bddb4f0db8516baeeeacd6a2c225f0a6a54c96732e".to_string();
-
-        // Doing this msg since its the easiest to guarantee success in reply
-        let msg = CosmosMsg::Wasm(WasmMsg::Execute {
-            contract_addr: contract_addr.to_string(),
-            msg: to_binary(&ExecuteMsg::WithdrawReward {})?,
-            funds: coins(1, NATIVE_DENOM),
-        });
-
-        let create_task_msg = ExecuteMsg::CreateTask {
-            task: TaskRequest {
-                interval: Interval::Immediate,
-                boundary: Some(Boundary::Height {
-                    start: None,
-                    end: None,
-                }),
-                stop_on_fail: false,
-                actions: vec![Action {
-                    msg,
-                    gas_limit: Some(250_000),
-                }],
-                rules: None,
-                cw20_coins: vec![],
-            },
-        };
-
-        // create a task
-        let res = app
-            .execute_contract(
-                Addr::unchecked(ADMIN),
-                contract_addr.clone(),
-                &create_task_msg,
-                &coins(500010, NATIVE_DENOM),
-            )
-            .unwrap();
-        // Assert task hash is returned as part of event attributes
-        let mut has_created_hash: bool = false;
-        for e in res.events {
-            for a in e.attributes {
-                if a.key == "task_hash" && a.value == task_id_str.clone() {
-                    has_created_hash = true;
-                }
-            }
-        }
-        assert!(has_created_hash);
-
-        // quick agent register
-        let msg = ExecuteMsg::RegisterAgent {
-            payable_account_id: Some(AGENT1_BENEFICIARY.to_string()),
-        };
-        app.execute_contract(Addr::unchecked(AGENT0), contract_addr.clone(), &msg, &[])
-            .unwrap();
-        app.execute_contract(
-            Addr::unchecked(contract_addr.clone()),
-            contract_addr.clone(),
-            &msg,
-            &[],
-        )
-        .unwrap();
-
-        // might need block advancement?!
-        app.update_block(add_little_time);
-
-        // execute proxy_call
-        let res = app
-            .execute_contract(
-                Addr::unchecked(AGENT0),
-                contract_addr.clone(),
-                &proxy_call_msg,
-                &vec![],
-            )
-            .unwrap();
-        let mut has_required_attributes: bool = true;
-        let mut has_submsg_method: bool = false;
-        let mut has_reply_success: bool = false;
-        let attributes = vec![
-            ("method", "proxy_call"),
-            ("agent", AGENT0),
-            ("slot_id", "12346"),
-            ("slot_kind", "Block"),
-            ("task_hash", task_id_str.as_str().clone()),
-        ];
-
-        // check all attributes are covered in response, and match the expected values
-        for (k, v) in attributes.iter() {
-            let mut attr_key: Option<String> = None;
-            let mut attr_value: Option<String> = None;
-            for e in res.clone().events {
-                for a in e.attributes {
-                    if e.ty == "wasm" && a.clone().key == k.to_string() && attr_key.is_none() {
-                        attr_key = Some(a.clone().key);
-                        attr_value = Some(a.clone().value);
-                    }
-                    if e.ty == "wasm"
-                        && a.clone().key == "method"
-                        && a.clone().value == "withdraw_agent_balance"
-                    {
-                        has_submsg_method = true;
-                    }
-                    if e.ty == "reply"
-                        && a.clone().key == "mode"
-                        && a.clone().value == "handle_success"
-                    {
-                        has_reply_success = true;
-                    }
-                }
-            }
-
-            // flip bool if none found, or value doesnt match
-            if let Some(_key) = attr_key {
-                if let Some(value) = attr_value {
-                    if v.to_string() != value {
-                        has_required_attributes = false;
-                    }
-                } else {
-                    has_required_attributes = false;
-                }
-            } else {
-                has_required_attributes = false;
-            }
-        }
-        assert!(has_required_attributes);
-        assert!(has_submsg_method);
-        assert!(has_reply_success);
-
-        Ok(())
-    }
-
-    #[test]
-    fn proxy_callback_fail_cases() -> StdResult<()> {
-        let (mut app, cw_template_contract) = proper_instantiate();
-        let contract_addr = cw_template_contract.addr();
-        let proxy_call_msg = ExecuteMsg::ProxyCall { task_hash: None };
-        let task_id_str =
-            "96003a7938c1ac9566fec1be9b0cfa97a56626a574940ef5968364ef4d30c15a".to_string();
-
-        // Doing this msg since its the easiest to guarantee success in reply
-        let validator = String::from("you");
-        let amount = coin(3, NATIVE_DENOM);
-        let stake = StakingMsg::Delegate { validator, amount };
-        let msg: CosmosMsg = stake.clone().into();
-
-        let create_task_msg = ExecuteMsg::CreateTask {
-            task: TaskRequest {
-                interval: Interval::Immediate,
-                boundary: Some(Boundary::Height {
-                    start: None,
-                    end: Some(12347_u64.into()),
-                }),
-                stop_on_fail: true,
-                actions: vec![Action {
-                    msg,
-                    gas_limit: Some(250_000),
-                }],
-                rules: None,
-                cw20_coins: vec![],
-            },
-        };
-
-        // create a task
-        let res = app
-            .execute_contract(
-                Addr::unchecked(ADMIN),
-                contract_addr.clone(),
-                &create_task_msg,
-                &coins(500010, NATIVE_DENOM),
-            )
-            .unwrap();
-        // Assert task hash is returned as part of event attributes
-        let mut has_created_hash: bool = false;
-        for e in res.events {
-            for a in e.attributes {
-                if a.key == "task_hash" && a.value == task_id_str.clone() {
-                    has_created_hash = true;
-                }
-            }
-        }
-        assert!(has_created_hash);
-
-        // quick agent register
-        let msg = ExecuteMsg::RegisterAgent {
-            payable_account_id: Some(AGENT1_BENEFICIARY.to_string()),
-        };
-        app.execute_contract(Addr::unchecked(AGENT0), contract_addr.clone(), &msg, &[])
-            .unwrap();
-        app.execute_contract(
-            Addr::unchecked(contract_addr.clone()),
-            contract_addr.clone(),
-            &msg,
-            &[],
-        )
-        .unwrap();
-
-        // might need block advancement?!
-        app.update_block(add_little_time);
-
-        // execute proxy_call - STOP ON FAIL
-        let res = app
-            .execute_contract(
-                Addr::unchecked(AGENT0),
-                contract_addr.clone(),
-                &proxy_call_msg,
-                &vec![],
-            )
-            .unwrap();
-        let mut has_required_attributes: bool = true;
-        let mut has_submsg_method: bool = false;
-        let mut has_reply_success: bool = false;
-        let attributes = vec![
-            ("method", "remove_task"), // the last method
-            ("slot_id", "12346"),
-            ("slot_kind", "Block"),
-            ("task_hash", task_id_str.as_str().clone()),
-        ];
-
-        // check all attributes are covered in response, and match the expected values
-        for (k, v) in attributes.iter() {
-            let mut attr_key: Option<String> = None;
-            let mut attr_value: Option<String> = None;
-            for e in res.clone().events {
-                for a in e.attributes {
-                    if e.ty == "wasm" && a.clone().key == k.to_string() {
-                        attr_key = Some(a.clone().key);
-                        attr_value = Some(a.clone().value);
-                    }
-                    if e.ty == "transfer"
-                        && a.clone().key == "amount"
-                        && a.clone().value == "472228atom"
-                    {
-                        has_submsg_method = true;
-                    }
-                    if e.ty == "reply"
-                        && a.clone().key == "mode"
-                        && a.clone().value == "handle_failure"
-                    {
-                        has_reply_success = true;
-                    }
-                }
-            }
-
-            // flip bool if none found, or value doesnt match
-            if let Some(_key) = attr_key {
-                if let Some(value) = attr_value {
-                    if v.to_string() != value {
-                        println!("v: {v}, value: {value}");
-                        has_required_attributes = false;
-                    }
-                } else {
-                    has_required_attributes = false;
-                }
-            } else {
-                has_required_attributes = false;
-            }
-        }
-        assert!(has_required_attributes);
-        assert!(has_submsg_method);
-        assert!(has_reply_success);
-
-        // let task_id_str =
-        //     "ce7f88df7816b4cf2d0cd882f189eb81ad66e4a9aabfc1eb5ba2189d73f9929b".to_string();
-
-        // Doing this msg since its the easiest to guarantee success in reply
-        let validator = String::from("you");
-        let amount = coin(3, NATIVE_DENOM);
-        let stake = StakingMsg::Delegate { validator, amount };
-        let msg: CosmosMsg = stake.clone().into();
-
-        let create_task_msg = ExecuteMsg::CreateTask {
-            task: TaskRequest {
-                interval: Interval::Immediate,
-                boundary: Some(Boundary::Height {
-                    start: None,
-                    end: Some(12347_u64.into()),
-                }),
-                stop_on_fail: false,
-                actions: vec![Action {
-                    msg,
-                    gas_limit: Some(250_000),
-                }],
-                rules: None,
-                cw20_coins: vec![],
-            },
-        };
-
-        // create the task again
-        app.execute_contract(
-            Addr::unchecked(ADMIN),
-            contract_addr.clone(),
-            &create_task_msg,
-            &coins(500010, NATIVE_DENOM),
-        )
-        .unwrap();
-
-        // might need block advancement?!
-        app.update_block(add_little_time);
-        app.update_block(add_little_time);
-
-        // execute proxy_call - TASK ENDED
-        let res = app
-            .execute_contract(
-                Addr::unchecked(AGENT0),
-                contract_addr.clone(),
-                &proxy_call_msg,
-                &vec![],
-            )
-            .unwrap();
-        let mut has_required_attributes: bool = true;
-        let mut has_submsg_method: bool = false;
-        let mut has_reply_success: bool = false;
-        let attributes = vec![
-            ("method", "remove_task"), // the last method
-            ("ended_task", task_id_str.as_str().clone()),
-        ];
-
-        // check all attributes are covered in response, and match the expected values
-        for (k, v) in attributes.iter() {
-            let mut attr_key: Option<String> = None;
-            let mut attr_value: Option<String> = None;
-            for e in res.clone().events {
-                for a in e.attributes {
-                    if e.ty == "wasm" && a.clone().key == k.to_string() {
-                        attr_key = Some(a.clone().key);
-                        attr_value = Some(a.clone().value);
-                    }
-                    if e.ty == "transfer"
-                        && a.clone().key == "amount"
-                        && a.clone().value == "472228atom"
-                    {
-                        has_submsg_method = true;
-                    }
-                    if e.ty == "reply"
-                        && a.clone().key == "mode"
-                        && a.clone().value == "handle_failure"
-                    {
-                        has_reply_success = true;
-                    }
-                }
-            }
-
-            // flip bool if none found, or value doesnt match
-            if let Some(_key) = attr_key {
-                if let Some(value) = attr_value {
-                    if v.to_string() != value {
-                        has_required_attributes = false;
-                    }
-                } else {
-                    has_required_attributes = false;
-                }
-            } else {
-                has_required_attributes = false;
-            }
-        }
-        assert!(has_required_attributes);
-        assert!(has_submsg_method);
-        assert!(has_reply_success);
-
-        Ok(())
-    }
-
-    #[test]
-    fn proxy_callback_block_slots() -> StdResult<()> {
-        let (mut app, cw_template_contract) = proper_instantiate();
-        let contract_addr = cw_template_contract.addr();
-        let proxy_call_msg = ExecuteMsg::ProxyCall { task_hash: None };
-        let task_id_str =
-            "1032a37c92801f73c75816bddb4f0db8516baeeeacd6a2c225f0a6a54c96732e".to_string();
-
-        // Doing this msg since its the easiest to guarantee success in reply
-        let msg = CosmosMsg::Wasm(WasmMsg::Execute {
-            contract_addr: contract_addr.to_string(),
-            msg: to_binary(&ExecuteMsg::WithdrawReward {})?,
-            funds: coins(1, NATIVE_DENOM),
-        });
-
-        let create_task_msg = ExecuteMsg::CreateTask {
-            task: TaskRequest {
-                interval: Interval::Immediate,
-                boundary: None,
-                stop_on_fail: false,
-                actions: vec![Action {
-                    msg,
-                    gas_limit: Some(250_000),
-                }],
-                rules: None,
-                cw20_coins: vec![],
-            },
-        };
-
-        // create a task
-        let res = app
-            .execute_contract(
-                Addr::unchecked(ADMIN),
-                contract_addr.clone(),
-                &create_task_msg,
-                &coins(500010, NATIVE_DENOM),
-            )
-            .unwrap();
-        // Assert task hash is returned as part of event attributes
-        let mut has_created_hash: bool = false;
-        for e in res.events {
-            for a in e.attributes {
-                if a.key == "task_hash" && a.value == task_id_str.clone() {
-                    has_created_hash = true;
-                }
-            }
-        }
-        assert!(has_created_hash);
-
-        // quick agent register
-        let msg = ExecuteMsg::RegisterAgent {
-            payable_account_id: Some(AGENT1_BENEFICIARY.to_string()),
-        };
-        app.execute_contract(Addr::unchecked(AGENT0), contract_addr.clone(), &msg, &[])
-            .unwrap();
-        app.execute_contract(
-            Addr::unchecked(contract_addr.clone()),
-            contract_addr.clone(),
-            &msg,
-            &[],
-        )
-        .unwrap();
-
-        // might need block advancement?!
-        app.update_block(add_little_time);
-
-        // execute proxy_call
-        let res = app
-            .execute_contract(
-                Addr::unchecked(AGENT0),
-                contract_addr.clone(),
-                &proxy_call_msg,
-                &vec![],
-            )
-            .unwrap();
-        let mut has_required_attributes: bool = true;
-        let mut has_submsg_method: bool = false;
-        let mut has_reply_success: bool = false;
-        let attributes = vec![
-            ("method", "proxy_callback"),
-            ("slot_id", "12347"),
-            ("slot_kind", "Block"),
-            ("task_hash", task_id_str.as_str().clone()),
-        ];
-
-        // check all attributes are covered in response, and match the expected values
-        for (k, v) in attributes.iter() {
-            let mut attr_key: Option<String> = None;
-            let mut attr_value: Option<String> = None;
-            for e in res.clone().events {
-                for a in e.attributes {
-                    if e.ty == "wasm" && a.clone().key == k.to_string() {
-                        attr_key = Some(a.clone().key);
-                        attr_value = Some(a.clone().value);
-                    }
-                    if e.ty == "wasm"
-                        && a.clone().key == "method"
-                        && a.clone().value == "withdraw_agent_balance"
-                    {
-                        has_submsg_method = true;
-                    }
-                    if e.ty == "reply"
-                        && a.clone().key == "mode"
-                        && a.clone().value == "handle_success"
-                    {
-                        has_reply_success = true;
-                    }
-                }
-            }
-
-            // flip bool if none found, or value doesnt match
-            if let Some(_key) = attr_key {
-                if let Some(value) = attr_value {
-                    if v.to_string() != value {
-                        has_required_attributes = false;
-                    }
-                } else {
-                    has_required_attributes = false;
-                }
-            } else {
-                has_required_attributes = false;
-            }
-        }
-        assert!(has_required_attributes);
-        assert!(has_submsg_method);
-        assert!(has_reply_success);
-
-        Ok(())
-    }
-
-    #[test]
-    fn proxy_callback_time_slots() -> StdResult<()> {
-        let (mut app, cw_template_contract) = proper_instantiate();
-        let contract_addr = cw_template_contract.addr();
-        let proxy_call_msg = ExecuteMsg::ProxyCall { task_hash: None };
-        let task_id_str =
-            "164329dc48b4d81075f82c823108d1f1f435af952d4697583b99a9f35962e211".to_string();
-
-        // Doing this msg since its the easiest to guarantee success in reply
-        let msg = CosmosMsg::Wasm(WasmMsg::Execute {
-            contract_addr: contract_addr.to_string(),
-            msg: to_binary(&ExecuteMsg::WithdrawReward {})?,
-            funds: coins(1, NATIVE_DENOM),
-        });
-
-        let create_task_msg = ExecuteMsg::CreateTask {
-            task: TaskRequest {
-                interval: Interval::Cron("0 * * * * *".to_string()),
-                boundary: None,
-                stop_on_fail: false,
-                actions: vec![Action {
-                    msg,
-                    gas_limit: Some(250_000),
-                }],
-                rules: None,
-                cw20_coins: vec![],
-            },
-        };
-
-        // create a task
-        let res = app
-            .execute_contract(
-                Addr::unchecked(ADMIN),
-                contract_addr.clone(),
-                &create_task_msg,
-                &coins(500010, NATIVE_DENOM),
-            )
-            .unwrap();
-        // Assert task hash is returned as part of event attributes
-        let mut has_created_hash: bool = false;
-        for e in res.events {
-            for a in e.attributes {
-                if a.key == "task_hash" && a.value == task_id_str.clone() {
-                    has_created_hash = true;
-                }
-            }
-        }
-        assert!(has_created_hash);
-
-        // quick agent register
-        let msg = ExecuteMsg::RegisterAgent {
-            payable_account_id: Some(AGENT1_BENEFICIARY.to_string()),
-        };
-        app.execute_contract(Addr::unchecked(AGENT0), contract_addr.clone(), &msg, &[])
-            .unwrap();
-        app.execute_contract(
-            Addr::unchecked(contract_addr.clone()),
-            contract_addr.clone(),
-            &msg,
-            &[],
-        )
-        .unwrap();
-
-        // might need block advancement?!
-        app.update_block(add_one_duration_of_time);
-
-        // execute proxy_call
-        let res = app
-            .execute_contract(
-                Addr::unchecked(AGENT0),
-                contract_addr.clone(),
-                &proxy_call_msg,
-                &vec![],
-            )
-            .unwrap();
-        let mut has_required_attributes: bool = true;
-        let mut has_submsg_method: bool = false;
-        let mut has_reply_success: bool = false;
-        let attributes = vec![
-            ("method", "proxy_callback"),
-            ("slot_id", "1571797860000000000"),
-            ("slot_kind", "Cron"),
-            ("task_hash", task_id_str.as_str().clone()),
-        ];
-
-        // check all attributes are covered in response, and match the expected values
-        for (k, v) in attributes.iter() {
-            let mut attr_key: Option<String> = None;
-            let mut attr_value: Option<String> = None;
-            for e in res.clone().events {
-                for a in e.attributes {
-                    if e.ty == "wasm" && a.clone().key == k.to_string() {
-                        attr_key = Some(a.clone().key);
-                        attr_value = Some(a.clone().value);
-                    }
-                    if e.ty == "wasm"
-                        && a.clone().key == "method"
-                        && a.clone().value == "withdraw_agent_balance"
-                    {
-                        has_submsg_method = true;
-                    }
-                    if e.ty == "reply"
-                        && a.clone().key == "mode"
-                        && a.clone().value == "handle_success"
-                    {
-                        has_reply_success = true;
-                    }
-                }
-            }
-
-            // flip bool if none found, or value doesnt match
-            if let Some(_key) = attr_key {
-                if let Some(value) = attr_value {
-                    if v.to_string() != value {
-                        has_required_attributes = false;
-                    }
-                } else {
-                    has_required_attributes = false;
-                }
-            } else {
-                has_required_attributes = false;
-            }
-        }
-        assert!(has_required_attributes);
-        assert!(has_submsg_method);
-        assert!(has_reply_success);
-
-        Ok(())
-    }
-
-    #[test]
-    fn proxy_call_several_tasks() -> StdResult<()> {
-        let (mut app, cw_template_contract) = proper_instantiate();
-        let contract_addr = cw_template_contract.addr();
-        let proxy_call_msg = ExecuteMsg::ProxyCall { task_hash: None };
-
-        // Doing this msg since its the easiest to guarantee success in reply
-        let msg = CosmosMsg::Wasm(WasmMsg::Execute {
-            contract_addr: contract_addr.to_string(),
-            msg: to_binary(&ExecuteMsg::WithdrawReward {})?,
-            funds: coins(1, NATIVE_DENOM),
-        });
-
-        let msg2 = CosmosMsg::Wasm(WasmMsg::Execute {
-            contract_addr: contract_addr.to_string(),
-            msg: to_binary(&ExecuteMsg::WithdrawReward {})?,
-            funds: coins(2, NATIVE_DENOM),
-        });
-
-        let msg3 = CosmosMsg::Wasm(WasmMsg::Execute {
-            contract_addr: contract_addr.to_string(),
-            msg: to_binary(&ExecuteMsg::WithdrawReward {})?,
-            funds: coins(3, NATIVE_DENOM),
-        });
-
-        let create_task_msg = ExecuteMsg::CreateTask {
-            task: TaskRequest {
-                interval: Interval::Immediate,
-                boundary: None,
-                stop_on_fail: false,
-                actions: vec![Action {
-                    msg,
-                    gas_limit: Some(250_000),
-                }],
-                rules: None,
-                cw20_coins: vec![],
-            },
-        };
-
-        let create_task_msg2 = ExecuteMsg::CreateTask {
-            task: TaskRequest {
-                interval: Interval::Immediate,
-                boundary: None,
-                stop_on_fail: false,
-                actions: vec![Action {
-                    msg: msg2,
-                    gas_limit: Some(250_000),
-                }],
-                rules: None,
-                cw20_coins: vec![],
-            },
-        };
-
-        let create_task_msg3 = ExecuteMsg::CreateTask {
-            task: TaskRequest {
-                interval: Interval::Immediate,
-                boundary: None,
-                stop_on_fail: false,
-                actions: vec![Action {
-                    msg: msg3,
-                    gas_limit: Some(250_000),
-                }],
-                rules: None,
-                cw20_coins: vec![],
-            },
-        };
-
-        // create two tasks in the same block
-        app.execute_contract(
-            Addr::unchecked(ADMIN),
-            contract_addr.clone(),
-            &create_task_msg,
-            &coins(500_010, NATIVE_DENOM),
-        )
-        .unwrap();
-
-        app.execute_contract(
-            Addr::unchecked(ADMIN),
-            contract_addr.clone(),
-            &create_task_msg2,
-            &coins(500_010, NATIVE_DENOM),
-        )
-        .unwrap();
-
-        // the third task is created in another block
-        app.update_block(add_little_time);
-
-        app.execute_contract(
-            Addr::unchecked(ADMIN),
-            contract_addr.clone(),
-            &create_task_msg3,
-            &coins(500_010, NATIVE_DENOM),
-        )
-        .unwrap();
-
-        // quick agent register
-        let msg = ExecuteMsg::RegisterAgent {
-            payable_account_id: Some(AGENT1_BENEFICIARY.to_string()),
-        };
-        app.execute_contract(Addr::unchecked(AGENT0), contract_addr.clone(), &msg, &[])
-            .unwrap();
-        app.execute_contract(
-            Addr::unchecked(contract_addr.clone()),
-            contract_addr.clone(),
-            &msg,
-            &[],
-        )
-        .unwrap();
-
-        // need block advancement
-        app.update_block(add_little_time);
-
-        // execute proxy_call's
-        let res = app.execute_contract(
-            Addr::unchecked(AGENT0),
-            contract_addr.clone(),
-            &proxy_call_msg,
-            &vec![],
-        );
-        assert!(res.is_ok());
-
-        let res = app.execute_contract(
-            Addr::unchecked(AGENT0),
-            contract_addr.clone(),
-            &proxy_call_msg,
-            &vec![],
-        );
-        assert!(res.is_ok());
-
-        let res = app.execute_contract(
-            Addr::unchecked(AGENT0),
-            contract_addr.clone(),
-            &proxy_call_msg,
-            &vec![],
-        );
-        assert!(res.is_ok());
-        Ok(())
-    }
-
-    #[test]
-    fn test_proxy_call_with_bank_message() -> StdResult<()> {
-        let (mut app, cw_template_contract) = proper_instantiate();
-        let contract_addr = cw_template_contract.addr();
-
-        let to_address = String::from("not_you");
-        let amount = coin(1000, "atom");
-        let send = BankMsg::Send {
-            to_address,
-            amount: vec![amount],
-        };
-        let msg: CosmosMsg = send.clone().into();
-        let gas_limit = 150_000;
-
-        let create_task_msg = ExecuteMsg::CreateTask {
-            task: TaskRequest {
-                interval: Interval::Immediate,
-                boundary: None,
-                stop_on_fail: false,
-                actions: vec![Action {
-                    msg,
-                    gas_limit: Some(gas_limit),
-                }],
-                rules: None,
-                cw20_coins: vec![],
-            },
-        };
-        let amount_for_one_task = gas_limit + 1000;
-        // create a task
-        let res = app.execute_contract(
-            Addr::unchecked(ANYONE),
-            contract_addr.clone(),
-            &create_task_msg,
-            &coins(u128::from(amount_for_one_task * 2), "atom"),
-        );
-        assert!(res.is_ok());
-
-        // quick agent register
-        let msg = ExecuteMsg::RegisterAgent {
-            payable_account_id: Some(AGENT1_BENEFICIARY.to_string()),
-        };
-        app.execute_contract(Addr::unchecked(AGENT0), contract_addr.clone(), &msg, &[])
-            .unwrap();
-
-        app.update_block(add_little_time);
-
-        let res = app.execute_contract(
-            Addr::unchecked(AGENT0),
-            contract_addr.clone(),
-            &ExecuteMsg::ProxyCall { task_hash: None },
-            &[],
-        );
-
-        assert!(res.is_ok());
-        Ok(())
-    }
-    #[test]
-    fn test_proxy_call_with_bank_message_should_fail() -> StdResult<()> {
-        let (mut app, cw_template_contract) = proper_instantiate();
-        let contract_addr = cw_template_contract.addr();
-
-        let to_address = String::from("not_you");
-        let amount = coin(600_000, "atom");
-        let send = BankMsg::Send {
-            to_address,
-            amount: vec![amount],
-        };
-        let msg: CosmosMsg = send.clone().into();
-        let gas_limit = 150_000;
-        let agent_fee = 5;
-
-        let create_task_msg = ExecuteMsg::CreateTask {
-            task: TaskRequest {
-                interval: Interval::Immediate,
-                boundary: None,
-                stop_on_fail: false,
-                actions: vec![Action {
-                    msg,
-                    gas_limit: Some(gas_limit),
-                }],
-                rules: None,
-                cw20_coins: vec![],
-            },
-        };
-        // create 1 token off task
-        let amount_for_one_task = gas_limit + agent_fee;
-        // create a task
-        let res = app.execute_contract(
-            Addr::unchecked(ANYONE),
-            contract_addr.clone(),
-            &create_task_msg,
-            &coins(u128::from(amount_for_one_task * 2), "atom"),
-        );
-        assert!(res.is_err()); //Will fail, abount of send > then task.total_deposit
-
-        // quick agent register
-        let msg = ExecuteMsg::RegisterAgent {
-            payable_account_id: Some(AGENT1_BENEFICIARY.to_string()),
-        };
-        app.execute_contract(Addr::unchecked(AGENT0), contract_addr.clone(), &msg, &[])
-            .unwrap();
-
-        app.update_block(add_little_time);
-
-        let res: ContractError = app
-            .execute_contract(
-                Addr::unchecked(AGENT0),
-                contract_addr.clone(),
-                &ExecuteMsg::ProxyCall { task_hash: None },
-                &[],
-            )
-            .unwrap_err()
-            .downcast()
-            .unwrap();
-        assert_eq!(res, ContractError::NoTaskFound {});
-
-        Ok(())
-    }
-
-    #[test]
-    fn test_multi_action() {
-        let (mut app, cw_template_contract) = proper_instantiate();
-        let contract_addr = cw_template_contract.addr();
-
-        let addr1 = String::from("addr1");
-        let addr2 = String::from("addr2");
-        let amount = coins(3, "atom");
-        let send = BankMsg::Send {
-            to_address: addr1,
-            amount,
-        };
-        let msg1: CosmosMsg = send.into();
-        let amount = coins(4, "atom");
-        let send = BankMsg::Send {
-            to_address: addr2,
-            amount,
-        };
-        let msg2: CosmosMsg = send.into();
-
-        let create_task_msg = ExecuteMsg::CreateTask {
-            task: TaskRequest {
-                interval: Interval::Once,
-                boundary: None,
-                stop_on_fail: false,
-                actions: vec![
-                    Action {
-                        msg: msg1,
-                        gas_limit: None,
-                    },
-                    Action {
-                        msg: msg2,
-                        gas_limit: None,
-                    },
-                ],
-                rules: None,
-                cw20_coins: vec![],
-            },
-        };
-        let gas_limit = GAS_BASE_FEE_JUNO;
-        let agent_fee = 5; // TODO: might change
-        let amount_for_one_task = (gas_limit * 2) + agent_fee + 3 + 4; // + 3 + 4 atoms sent
-
-        // create a task
-        app.execute_contract(
-            Addr::unchecked(ADMIN),
-            contract_addr.clone(),
-            &create_task_msg,
-            &coins(u128::from(amount_for_one_task), "atom"),
-        )
-        .unwrap();
-
-        // quick agent register
-        let msg = ExecuteMsg::RegisterAgent {
-            payable_account_id: Some(AGENT1_BENEFICIARY.to_string()),
-        };
-        app.execute_contract(Addr::unchecked(AGENT0), contract_addr.clone(), &msg, &[])
-            .unwrap();
-
-        app.update_block(add_little_time);
-
-        let proxy_call_msg = ExecuteMsg::ProxyCall { task_hash: None };
-        let res = app.execute_contract(
-            Addr::unchecked(AGENT0),
-            contract_addr.clone(),
-            &proxy_call_msg,
-            &[],
-        );
-        assert!(res.is_ok());
-    }
-
-    #[test]
-    fn test_balance_changes() {
-        let (mut app, cw_template_contract) = proper_instantiate();
-        let contract_addr = cw_template_contract.addr();
-
-        let addr1 = String::from("addr1");
-        let addr2 = String::from("addr2");
-        let amount = coins(3, "atom");
-        let send = BankMsg::Send {
-            to_address: addr1,
-            amount,
-        };
-        let msg1: CosmosMsg = send.into();
-        let amount = coins(4, "atom");
-        let send = BankMsg::Send {
-            to_address: addr2,
-            amount,
-        };
-        let msg2: CosmosMsg = send.into();
-
-        let create_task_msg = ExecuteMsg::CreateTask {
-            task: TaskRequest {
-                interval: Interval::Once,
-                boundary: None,
-                stop_on_fail: false,
-                actions: vec![
-                    Action {
-                        msg: msg1,
-                        gas_limit: None,
-                    },
-                    Action {
-                        msg: msg2,
-                        gas_limit: None,
-                    },
-                ],
-                rules: None,
-                cw20_coins: vec![],
-            },
-        };
-        let gas_limit = GAS_BASE_FEE_JUNO;
-        let agent_fee = 5; // TODO: might change
-        let extra = 50; // extra for checking refunds at task removal
-        let amount_for_one_task =
-            (gas_limit * 2) / GAS_FOR_ONE_NATIVE_JUNO + agent_fee + 3 + 4 + extra; // + 3 + 4 atoms sent
-
-        // create a task
-        app.execute_contract(
-            Addr::unchecked(ADMIN),
-            contract_addr.clone(),
-            &create_task_msg,
-            &coins(u128::from(amount_for_one_task), "atom"),
-        )
-        .unwrap();
-
-        // quick agent register
-        let msg = ExecuteMsg::RegisterAgent {
-            payable_account_id: Some(AGENT1_BENEFICIARY.to_string()),
-        };
-        app.execute_contract(Addr::unchecked(AGENT0), contract_addr.clone(), &msg, &[])
-            .unwrap();
-
-        app.update_block(add_little_time);
-
-        // checking changes to contract balances and to the task creator
-        let contract_balance_before_proxy_call =
-            app.wrap().query_balance(&contract_addr, "atom").unwrap();
-        let admin_balance_before_proxy_call = app.wrap().query_balance(ADMIN, "atom").unwrap();
-        let proxy_call_msg = ExecuteMsg::ProxyCall { task_hash: None };
-        app.execute_contract(
-            Addr::unchecked(AGENT0),
-            contract_addr.clone(),
-            &proxy_call_msg,
-            &vec![],
-        )
-        .unwrap();
-        let contract_balance_after_proxy_call =
-            app.wrap().query_balance(&contract_addr, "atom").unwrap();
-        assert_eq!(
-            contract_balance_after_proxy_call.amount,
-            contract_balance_before_proxy_call.amount - Uint128::from(extra + 3 + 4)
-        );
-        let admin_balance_after_proxy_call = app.wrap().query_balance(ADMIN, "atom").unwrap();
-        assert_eq!(
-            admin_balance_after_proxy_call.amount,
-            admin_balance_before_proxy_call.amount + Uint128::from(extra)
-        );
-
-        // checking balances of recipients
-        let balance_addr1 = app.wrap().query_balance("addr1", "atom").unwrap();
-        assert_eq!(
-            balance_addr1,
-            Coin {
-                denom: "atom".to_string(),
-                amount: Uint128::from(3_u128),
-            }
-        );
-
-        let balance_addr2 = app.wrap().query_balance("addr2", "atom").unwrap();
-        assert_eq!(
-            balance_addr2,
-            Coin {
-                denom: "atom".to_string(),
-                amount: Uint128::from(4_u128),
-            }
-        );
-
-        // checking balance of agent and contract after withdrawal
-        let beneficary_balance_before_withdraw = app
-            .wrap()
-            .query_balance(AGENT1_BENEFICIARY, "atom")
-            .unwrap();
-        let contract_balance_before_withdraw =
-            app.wrap().query_balance(&contract_addr, "atom").unwrap();
-        let withdraw_msg = ExecuteMsg::WithdrawReward {};
-        app.execute_contract(
-            Addr::unchecked(AGENT0),
-            contract_addr.clone(),
-            &withdraw_msg,
-            &[],
-        )
-        .unwrap();
-        let beneficary_balance_after_withdraw = app
-            .wrap()
-            .query_balance(AGENT1_BENEFICIARY, "atom")
-            .unwrap();
-        let contract_balance_after_withdraw =
-            app.wrap().query_balance(&contract_addr, "atom").unwrap();
-        let expected_transfer_amount =
-            Uint128::from((gas_limit * 2) / GAS_FOR_ONE_NATIVE_JUNO + agent_fee);
-        assert_eq!(
-            beneficary_balance_after_withdraw.amount,
-            beneficary_balance_before_withdraw.amount + expected_transfer_amount
-        );
-        assert_eq!(
-            contract_balance_after_withdraw.amount,
-            contract_balance_before_withdraw.amount - expected_transfer_amount
-        )
-    }
-
-    #[test]
-    fn test_no_reschedule_if_lack_balance() {
-        let (mut app, cw_template_contract) = proper_instantiate();
-        let contract_addr = cw_template_contract.addr();
-
-        let addr1 = String::from("addr1");
-        let amount = coins(3, "atom");
-        let send = BankMsg::Send {
-            to_address: addr1,
-            amount,
-        };
-        let create_task_msg = ExecuteMsg::CreateTask {
-            task: TaskRequest {
-                interval: Interval::Immediate,
-                boundary: None,
-                stop_on_fail: false,
-                actions: vec![Action {
-                    msg: send.into(),
-                    gas_limit: None,
-                }],
-                rules: None,
-                cw20_coins: vec![],
-            },
-        };
-
-        let gas_limit = GAS_BASE_FEE_JUNO;
-        let agent_fee = 5; // TODO: might change
-        let extra = 50; // extra for checking nonzero task balance
-        let amount_for_one_task = (gas_limit * 2) / GAS_FOR_ONE_NATIVE_JUNO + agent_fee + 3 + extra; // + 3 atoms sent
-
-        // create a task
-        app.execute_contract(
-            Addr::unchecked(ADMIN),
-            contract_addr.clone(),
-            &create_task_msg,
-            &coins(u128::from(amount_for_one_task), "atom"),
-        )
-        .unwrap();
-
-        // quick agent register
-        let msg = ExecuteMsg::RegisterAgent {
-            payable_account_id: Some(AGENT1_BENEFICIARY.to_string()),
-        };
-        app.execute_contract(Addr::unchecked(AGENT0), contract_addr.clone(), &msg, &[])
-            .unwrap();
-
-        let proxy_call_msg = ExecuteMsg::ProxyCall { task_hash: None };
-        // executing it two times
-        app.update_block(add_little_time);
-        let res = app
-            .execute_contract(
-                Addr::unchecked(AGENT0),
-                contract_addr.clone(),
-                &proxy_call_msg,
-                &vec![],
-            )
-            .unwrap();
-        assert!(res.events.iter().any(|event| {
-            event
-                .attributes
-                .iter()
-                .any(|attr| attr.key == "method" && attr.value == "proxy_callback")
-        }));
-
-        let task: Option<TaskResponse> = app
-            .wrap()
-            .query_wasm_smart(
-                contract_addr.clone(),
-                &QueryMsg::GetTask {
-                    task_hash: "65237042c224447b7d6d7cdfd6515af3e76cb3270ce6d5ed989a6babc12f1026"
-                        .to_string(),
-                },
-            )
-            .unwrap();
-        assert_eq!(
-            task.unwrap().total_deposit[0].amount,
-            Uint128::from(GAS_BASE_FEE_JUNO / GAS_FOR_ONE_NATIVE_JUNO + extra)
-        );
-
-        app.update_block(add_little_time);
-        let res = app
-            .execute_contract(
-                Addr::unchecked(AGENT0),
-                contract_addr.clone(),
-                &proxy_call_msg,
-                &vec![],
-            )
-            .unwrap();
-        assert!(res.events.iter().any(|event| {
-            event
-                .attributes
-                .iter()
-                .any(|attr| attr.key == "method" && attr.value == "proxy_callback")
-        }));
-        // third time it pays only base to agent
-        // since "extra" is not enough to cover another task and it got removed
-        let task: Option<TaskResponse> = app
-            .wrap()
-            .query_wasm_smart(
-                contract_addr.clone(),
-                &QueryMsg::GetTask {
-                    task_hash: "65237042c224447b7d6d7cdfd6515af3e76cb3270ce6d5ed989a6babc12f1026"
-                        .to_string(),
-                },
-            )
-            .unwrap();
-        assert!(task.is_none());
-        app.update_block(add_little_time);
-        let res: ContractError = app
-            .execute_contract(
-                Addr::unchecked(AGENT0),
-                contract_addr.clone(),
-                &proxy_call_msg,
-                &vec![],
-            )
-            .unwrap_err()
-            .downcast()
-            .unwrap();
-        assert_eq!(res, ContractError::NoTaskFound {});
-    }
-
-    #[test]
-    fn test_complete_task_with_rule() {
-        let (mut app, cw_template_contract) = proper_instantiate();
-        let contract_addr = cw_template_contract.addr();
-        let task_hash = "259f4b3122822233bee9bc6ec8d38184e4b6ce0908decd68d972639aa92199c7";
-
-        let addr1 = String::from("addr1");
-        let amount = coins(3, "atom");
-        let send = BankMsg::Send {
-            to_address: addr1,
-            amount,
-        };
-        let create_task_msg = ExecuteMsg::CreateTask {
-            task: TaskRequest {
-                interval: Interval::Once,
-                boundary: None,
-                stop_on_fail: false,
-                actions: vec![Action {
-                    msg: send.clone().into(),
-                    gas_limit: None,
-                }],
-                rules: Some(vec![Rule::HasBalanceGte(HasBalanceGte {
-                    address: String::from("addr2"),
-                    required_balance: coins(1, "atom").into(),
-                })]),
-                cw20_coins: vec![],
-            },
-        };
-
-        let attached_balance = 900058;
-        app.execute_contract(
-            Addr::unchecked(ADMIN),
-            contract_addr.clone(),
-            &create_task_msg,
-            &coins(attached_balance, "atom"),
-        )
-        .unwrap();
-
-        // quick agent register
-        let msg = ExecuteMsg::RegisterAgent {
-            payable_account_id: Some(AGENT1_BENEFICIARY.to_string()),
-        };
-        app.execute_contract(Addr::unchecked(AGENT0), contract_addr.clone(), &msg, &[])
-            .unwrap();
-
-        app.update_block(add_little_time);
-
-        let agent_tasks: Option<AgentTaskResponse> = app
-            .wrap()
-            .query_wasm_smart(
-                contract_addr.clone(),
-                &QueryMsg::GetAgentTasks {
-                    account_id: String::from(AGENT0),
-                },
-            )
-            .unwrap();
-        assert!(agent_tasks.is_none());
-
-        let tasks_with_rules: Vec<TaskWithRulesResponse> = app
-            .wrap()
-            .query_wasm_smart(
-                contract_addr.clone(),
-                &QueryMsg::GetTasksWithRules {
-                    from_index: None,
-                    limit: None,
-                },
-            )
-            .unwrap();
-        assert_eq!(tasks_with_rules.len(), 1);
-        app.send_tokens(
-            Addr::unchecked(ADMIN),
-            Addr::unchecked("addr2"),
-            &coins(1, "atom"),
-        )
-        .unwrap();
-
-        let res = app
-            .execute_contract(
-                Addr::unchecked(AGENT0),
-                contract_addr.clone(),
-                &ExecuteMsg::ProxyCall {
-                    task_hash: Some(String::from(task_hash)),
-                },
-                &[],
-            )
-            .unwrap();
-
-        assert!(res.events.iter().any(|ev| ev
-            .attributes
-            .iter()
-            .any(|attr| attr.key == "task_hash" && attr.value == task_hash)));
-        assert!(res.events.iter().any(|ev| ev
-            .attributes
-            .iter()
-            .any(|attr| attr.key == "method" && attr.value == "proxy_callback")));
-
-        let tasks_with_rules: Vec<TaskWithRulesResponse> = app
-            .wrap()
-            .query_wasm_smart(
-                contract_addr.clone(),
-                &QueryMsg::GetTasksWithRules {
-                    from_index: None,
-                    limit: None,
-                },
-            )
-            .unwrap();
-        assert!(tasks_with_rules.is_empty());
-    }
-
-    #[test]
-    fn test_reschedule_task_with_rule() {
-        let (mut app, cw_template_contract) = proper_instantiate();
-        let contract_addr = cw_template_contract.addr();
-        let task_hash = "4e74864be3956efe77bafac50944995290a32507bbd4509dd8ff21d3fdfdfec3";
-
-        let addr1 = String::from("addr1");
-        let amount = coins(3, "atom");
-        let send = BankMsg::Send {
-            to_address: addr1,
-            amount,
-        };
-        let create_task_msg = ExecuteMsg::CreateTask {
-            task: TaskRequest {
-                interval: Interval::Immediate,
-                boundary: None,
-                stop_on_fail: false,
-                actions: vec![Action {
-                    msg: send.clone().into(),
-                    gas_limit: None,
-                }],
-                rules: Some(vec![Rule::HasBalanceGte(HasBalanceGte {
-                    address: String::from("addr2"),
-                    required_balance: coins(1, "atom").into(),
-                })]),
-                cw20_coins: vec![],
-            },
-        };
-
-        let attached_balance = 133000;
-        app.execute_contract(
-            Addr::unchecked(ADMIN),
-            contract_addr.clone(),
-            &create_task_msg,
-            &coins(attached_balance, "atom"),
-        )
-        .unwrap();
-
-        // quick agent register
-        let msg = ExecuteMsg::RegisterAgent {
-            payable_account_id: Some(AGENT1_BENEFICIARY.to_string()),
-        };
-        app.execute_contract(Addr::unchecked(AGENT0), contract_addr.clone(), &msg, &[])
-            .unwrap();
-
-        app.update_block(add_little_time);
-
-        let agent_tasks: Option<AgentTaskResponse> = app
-            .wrap()
-            .query_wasm_smart(
-                contract_addr.clone(),
-                &QueryMsg::GetAgentTasks {
-                    account_id: String::from(AGENT0),
-                },
-            )
-            .unwrap();
-        assert!(agent_tasks.is_none());
-
-        let tasks_with_rules: Vec<TaskWithRulesResponse> = app
-            .wrap()
-            .query_wasm_smart(
-                contract_addr.clone(),
-                &QueryMsg::GetTasksWithRules {
-                    from_index: None,
-                    limit: None,
-                },
-            )
-            .unwrap();
-        assert_eq!(tasks_with_rules.len(), 1);
-
-        app.send_tokens(
-            Addr::unchecked(ADMIN),
-            Addr::unchecked("addr2"),
-            &coins(1, "atom"),
-        )
-        .unwrap();
-
-        let res = app
-            .execute_contract(
-                Addr::unchecked(AGENT0),
-                contract_addr.clone(),
-                &ExecuteMsg::ProxyCall {
-                    task_hash: Some(String::from(task_hash)),
-                },
-                &[],
-            )
-            .unwrap();
-
-        assert!(res.events.iter().any(|ev| ev
-            .attributes
-            .iter()
-            .any(|attr| attr.key == "task_hash" && attr.value == task_hash)));
-        assert!(res.events.iter().any(|ev| ev
-            .attributes
-            .iter()
-            .any(|attr| attr.key == "method" && attr.value == "proxy_callback")));
-
-        let tasks_with_rules: Vec<TaskWithRulesResponse> = app
-            .wrap()
-            .query_wasm_smart(
-                contract_addr.clone(),
-                &QueryMsg::GetTasksWithRules {
-                    from_index: None,
-                    limit: None,
-                },
-            )
-            .unwrap();
-        assert_eq!(tasks_with_rules.len(), 1);
-
-        // Shouldn't affect tasks without rules
-        let tasks_response: Vec<TaskResponse> = app
-            .wrap()
-            .query_wasm_smart(
-                contract_addr.clone(),
-                &QueryMsg::GetTasks {
-                    from_index: None,
-                    limit: None,
-                },
-            )
-            .unwrap();
-        assert!(tasks_response.is_empty());
-        let res = app
-            .execute_contract(
-                Addr::unchecked(AGENT0),
-                contract_addr.clone(),
-                &ExecuteMsg::ProxyCall {
-                    task_hash: Some(String::from(task_hash)),
-                },
-                &[],
-            )
-            .unwrap();
-        assert!(res.events.iter().any(|ev| ev
-            .attributes
-            .iter()
-            .any(|attr| attr.key == "task_hash" && attr.value == task_hash)));
-        assert!(res.events.iter().any(|ev| ev
-            .attributes
-            .iter()
-            .any(|attr| attr.key == "method" && attr.value == "proxy_callback")));
-
-        let tasks_with_rules: Vec<TaskWithRulesResponse> = app
-            .wrap()
-            .query_wasm_smart(
-                contract_addr.clone(),
-                &QueryMsg::GetTasksWithRules {
-                    from_index: None,
-                    limit: None,
-                },
-            )
-            .unwrap();
-        assert!(tasks_with_rules.is_empty());
-    }
-=======
->>>>>>> b9ce3969
 }