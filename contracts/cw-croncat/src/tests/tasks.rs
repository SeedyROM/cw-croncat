use crate::contract::GAS_BASE_FEE_JUNO;
use crate::tests::helpers::proper_instantiate;
use crate::ContractError;
use cosmwasm_std::{
    coin, coins, to_binary, Addr, BankMsg, CosmosMsg, StakingMsg, StdResult, Uint128, WasmMsg,
};
use cw_croncat_core::error::CoreError;
use cw_croncat_core::msg::{
    ExecuteMsg, GetBalancesResponse, GetSlotHashesResponse, GetSlotIdsResponse, QueryMsg,
    TaskRequest, TaskResponse, TaskWithRulesResponse,
};
use cw_croncat_core::types::{Action, Boundary, BoundaryValidated, GenericBalance, Interval, Task};
use cw_multi_test::Executor;
use cw_rules_core::types::{HasBalanceGte, Rule};
use std::convert::TryInto;

<<<<<<< HEAD
pub fn contract_template() -> Box<dyn Contract<Empty>> {
    let contract = ContractWrapper::new(
        crate::entry::execute,
        crate::entry::instantiate,
        crate::entry::query,
    );
    Box::new(contract)
}

const ADMIN: &str = "cosmos1sjllsnramtg3ewxqwwrwjxfgc4n4ef9u0tvx7u";
const ANYONE: &str = "cosmos1t5u0jfg3ljsjrh2m9e47d4ny2hea7eehxrzdgd";
const VERY_RICH: &str = "cosmos1c3cy3wzzz3698ypklvh7shksvmefj69xhm89z2";
const NATIVE_DENOM: &str = "atom";

fn mock_app() -> App {
    AppBuilder::new().build(|router, _, storage| {
        let accounts: Vec<(u128, String)> = vec![
            (100, ADMIN.to_string()),
            (1_000_000, ANYONE.to_string()),
            (u128::max_value(), VERY_RICH.to_string()),
        ];
        for (amt, address) in accounts.iter() {
            router
                .bank
                .init_balance(
                    storage,
                    &Addr::unchecked(address),
                    vec![coin(amt.clone(), NATIVE_DENOM.to_string())],
                )
                .unwrap();
        }
    })
}

fn proper_instantiate() -> (App, CwTemplateContract) {
    let mut app = mock_app();
    let cw_template_id = app.store_code(contract_template());
    let owner_addr = Addr::unchecked(ADMIN);

    let msg = InstantiateMsg {
        denom: "atom".to_string(),
        owner_id: Some(owner_addr.to_string()),
        gas_base_fee: None,
        agent_nomination_duration: Some(360),
        cw_rules_addr: "todo".to_string(),
    };
    let cw_template_contract_addr = app
        .instantiate_contract(cw_template_id, owner_addr, &msg, &[], "Manager", None)
        .unwrap();

    let cw_template_contract = CwTemplateContract(cw_template_contract_addr);

    (app, cw_template_contract)
}
=======
use super::helpers::{ADMIN, ANYONE, NATIVE_DENOM, VERY_RICH};
>>>>>>> 78963e9c

#[test]
fn query_task_hash_success() {
    let (app, cw_template_contract, _) = proper_instantiate();
    let contract_addr = cw_template_contract.addr();

    let to_address = String::from("you");
    let amount = coins(1015, "earth");
    let bank = BankMsg::Send { to_address, amount };
    let msg: CosmosMsg = bank.clone().into();

    let task = Task {
        funds_withdrawn_recurring: Uint128::zero(),
        owner_id: Addr::unchecked("nobody".to_string()),
        interval: Interval::Immediate,
        boundary: BoundaryValidated {
            start: None,
            end: None,
        },
        stop_on_fail: false,
        total_deposit: GenericBalance {
            native: coins(37, NATIVE_DENOM),
            cw20: Default::default(),
        },
        amount_for_one_task: Default::default(),
        actions: vec![Action {
            msg,
            gas_limit: Some(150_000),
        }],
        rules: None,
    };

    // HASH CHECK!
    let task_hash: String = app
        .wrap()
        .query_wasm_smart(
            &contract_addr.clone(),
            &QueryMsg::GetTaskHash {
                task: Box::new(task),
            },
        )
        .unwrap();
    assert_eq!(
        "69217dd2b6334abe2544a12fcb89588f9cc5c62a298b8720706d9befa3d736d3",
        task_hash
    );
}

#[test]
fn query_validate_interval_success() {
    let (app, cw_template_contract, _) = proper_instantiate();
    let contract_addr = cw_template_contract.addr();

    let intervals: Vec<Interval> = vec![
        Interval::Once,
        Interval::Immediate,
        Interval::Block(12345),
        Interval::Cron("0 0 * * * *".to_string()),
    ];
    for i in intervals.iter() {
        let valid: bool = app
            .wrap()
            .query_wasm_smart(
                &contract_addr.clone(),
                &QueryMsg::ValidateInterval {
                    interval: i.to_owned(),
                },
            )
            .unwrap();
        assert!(valid);
    }
}

#[test]
fn query_get_tasks() {
    let (mut app, cw_template_contract, _) = proper_instantiate();
    let contract_addr = cw_template_contract.addr();

    let validator = String::from("you");
    let amount = coin(3, NATIVE_DENOM);
    let stake = StakingMsg::Delegate { validator, amount };
    let msg: CosmosMsg = stake.clone().into();

    let create_task_msg = ExecuteMsg::CreateTask {
        task: TaskRequest {
            interval: Interval::Immediate,
            boundary: None,
            stop_on_fail: false,
            actions: vec![Action {
                msg,
                gas_limit: Some(150_000),
            }],
            rules: None,
            cw20_coins: vec![],
        },
    };

    // create a task
    app.execute_contract(
        Addr::unchecked(ANYONE),
        contract_addr.clone(),
        &create_task_msg,
<<<<<<< HEAD
        &coins(315006, "atom"),
=======
        &coins(300010, NATIVE_DENOM),
>>>>>>> 78963e9c
    )
    .unwrap();

    // check storage has the task
    let all_tasks: Vec<TaskResponse> = app
        .wrap()
        .query_wasm_smart(
            &contract_addr.clone(),
            &QueryMsg::GetTasks {
                from_index: None,
                limit: None,
            },
        )
        .unwrap();
    assert_eq!(all_tasks.len(), 1);

    let owner_tasks: Vec<TaskResponse> = app
        .wrap()
        .query_wasm_smart(
            &contract_addr.clone(),
            &QueryMsg::GetTasksByOwner {
                owner_id: ANYONE.to_string(),
            },
        )
        .unwrap();
    assert_eq!(owner_tasks.len(), 1);
}

#[test]
fn query_get_tasks_pagination() {
    let (mut app, cw_template_contract, _) = proper_instantiate();
    let contract_addr = cw_template_contract.addr();

    let validator = String::from("you");
    let tasks_amnt: u64 = 10;
    let from_index = 3;
    let limit = 2;
    let new_msg = |amount| ExecuteMsg::CreateTask {
        task: TaskRequest {
            interval: Interval::Immediate,
            boundary: None,
            stop_on_fail: false,
            actions: vec![Action {
                msg: StakingMsg::Delegate {
                    validator: validator.clone(),
                    amount: coin(amount, NATIVE_DENOM),
                }
                .into(),
                gas_limit: Some(150_000),
            }],
            rules: None,
            cw20_coins: vec![],
        },
    };

    // create a tasks
    for amount in 1..tasks_amnt as u128 + 1 {
        app.execute_contract(
            Addr::unchecked(VERY_RICH),
            contract_addr.clone(),
            &new_msg(amount),
<<<<<<< HEAD
            &coins(315000 + 2 * amount, "atom"),
=======
            &coins(300000 + 2 * amount, NATIVE_DENOM),
>>>>>>> 78963e9c
        )
        .unwrap();
    }
    let mut all_tasks: Vec<TaskResponse> = app
        .wrap()
        .query_wasm_smart(
            &contract_addr.clone(),
            &QueryMsg::GetTasks {
                from_index: None,
                limit: None,
            },
        )
        .unwrap();
    assert_eq!(all_tasks.len(), tasks_amnt as usize);

    // check we get right amount of tasks
    let part_of_tasks: Vec<TaskResponse> = app
        .wrap()
        .query_wasm_smart(
            &contract_addr.clone(),
            &QueryMsg::GetTasks {
                from_index: Some(from_index),
                limit: None,
            },
        )
        .unwrap();
    let expected_amnt: usize = (tasks_amnt - from_index).try_into().unwrap();
    assert_eq!(part_of_tasks.len(), expected_amnt);

    println!(
        "half_tasks: {:?}\n hash_vec:{:?}",
        part_of_tasks
            .iter()
            .map(|t| t.task_hash.clone())
            .collect::<Vec<String>>(),
        all_tasks
            .iter()
            .map(|t| t.task_hash.clone())
            .collect::<Vec<String>>(),
    );

    // Check it's in right order
    for i in 0..expected_amnt {
        assert_eq!(
            all_tasks[from_index as usize + i].task_hash,
            part_of_tasks[i].task_hash
        );
    }

    // and with limit
    let part_of_tasks: Vec<TaskResponse> = app
        .wrap()
        .query_wasm_smart(
            &contract_addr.clone(),
            &QueryMsg::GetTasks {
                from_index: Some(from_index),
                limit: Some(limit),
            },
        )
        .unwrap();
    let expected_amnt: usize = (limit).try_into().unwrap();
    assert_eq!(part_of_tasks.len(), expected_amnt);

    // Edge cases

    // Index out of bounds, so we return nothing
    let from_index = tasks_amnt;
    let out_of_bounds: Vec<TaskResponse> = app
        .wrap()
        .query_wasm_smart(
            &contract_addr.clone(),
            &QueryMsg::GetTasks {
                from_index: Some(from_index),
                limit: None,
            },
        )
        .unwrap();
    assert!(out_of_bounds.is_empty());

    // Returns as many elements as possible without a panic
    let from_index = tasks_amnt - 2;
    let two_last_elements: Vec<TaskResponse> = app
        .wrap()
        .query_wasm_smart(
            &contract_addr.clone(),
            &QueryMsg::GetTasks {
                from_index: Some(from_index),
                limit: Some(tasks_amnt),
            },
        )
        .unwrap();
    assert_eq!(two_last_elements.len(), 2);

    // Removed task shouldn't reorder things
    let removed_index = from_index as usize;
    app.execute_contract(
        Addr::unchecked(VERY_RICH),
        contract_addr.clone(),
        &ExecuteMsg::RemoveTask {
            task_hash: all_tasks
                .remove(removed_index) // We removed hash from original vector to match
                .task_hash,
        },
        &vec![],
    )
    .unwrap();
    let new_tasks: Vec<TaskResponse> = app
        .wrap()
        .query_wasm_smart(
            &contract_addr.clone(),
            &QueryMsg::GetTasks {
                from_index: None,
                limit: None,
            },
        )
        .unwrap();
    assert_eq!(new_tasks, all_tasks);
}

#[test]
fn check_task_create_fail_cases() -> StdResult<()> {
    let (mut app, cw_template_contract, _) = proper_instantiate();
    let contract_addr = cw_template_contract.addr();

    let validator = String::from("you");
    let amount = coin(3, NATIVE_DENOM);
    let stake = StakingMsg::Delegate { validator, amount };
    let msg: CosmosMsg = stake.clone().into();

    let create_task_msg = ExecuteMsg::CreateTask {
        task: TaskRequest {
            interval: Interval::Immediate,
            boundary: None,
            stop_on_fail: false,
            actions: vec![Action {
                msg: msg.clone(),
                gas_limit: Some(150_000),
            }],
            rules: None,
            cw20_coins: vec![],
        },
    };
    // let task_id_str = "95c916a53fa9d26deef094f7e1ee31c00a2d47b8bf474b2e06d39aebfb1fecc7".to_string();
    // let task_id = task_id_str.clone().into_bytes();

    // Must attach funds
    let res_err = app
        .execute_contract(
            Addr::unchecked(ANYONE),
            contract_addr.clone(),
            &create_task_msg,
            &vec![],
        )
        .unwrap_err();
    assert_eq!(
        ContractError::CustomError {
            val: "Must attach funds".to_string()
        },
        res_err.downcast().unwrap()
    );

    // Create task paused
    let change_settings_msg = ExecuteMsg::UpdateSettings {
        paused: Some(true),
        owner_id: None,
        // treasury_id: None,
        agent_fee: None,
        agents_eject_threshold: None,
        gas_price: None,
        proxy_callback_gas: None,
        slot_granularity: None,
        min_tasks_per_agent: None,
    };
    app.execute_contract(
        Addr::unchecked(ADMIN),
        contract_addr.clone(),
        &change_settings_msg,
        &vec![],
    )
    .unwrap();
    let res_err = app
        .execute_contract(
            Addr::unchecked(ANYONE),
            contract_addr.clone(),
            &create_task_msg,
<<<<<<< HEAD
            &coins(315006, "atom"),
=======
            &coins(300010, NATIVE_DENOM),
>>>>>>> 78963e9c
        )
        .unwrap_err();
    assert_eq!(
        ContractError::CustomError {
            val: "Create task paused".to_string()
        },
        res_err.downcast().unwrap()
    );
    // Set it back
    app.execute_contract(
        Addr::unchecked(ADMIN),
        contract_addr.clone(),
        &ExecuteMsg::UpdateSettings {
            paused: Some(false),
            owner_id: None,
            // treasury_id: None,
            agent_fee: None,
            agents_eject_threshold: None,
            gas_price: None,
            proxy_callback_gas: None,
            slot_granularity: None,
            min_tasks_per_agent: None,
        },
        &vec![],
    )
    .unwrap();

    // Creator invalid
    let action_self = CosmosMsg::Wasm(WasmMsg::Execute {
        contract_addr: contract_addr.clone().into_string(),
        funds: vec![],
        msg: to_binary(&change_settings_msg.clone())?,
    });
    let res_err = app
        .execute_contract(
            Addr::unchecked(ANYONE),
            contract_addr.clone(),
            &ExecuteMsg::CreateTask {
                task: TaskRequest {
                    interval: Interval::Once,
                    boundary: None,
                    stop_on_fail: false,
                    actions: vec![Action {
                        msg: action_self.clone(),
                        gas_limit: Some(150_000),
                    }],
                    rules: None,
                    cw20_coins: vec![],
                },
            },
            &coins(13, NATIVE_DENOM),
        )
        .unwrap_err();
    assert_eq!(
        ContractError::CustomError {
            val: "Actions message unsupported or invalid message data".to_string()
        },
        res_err.downcast().unwrap()
    );

    // Interval invalid
    let res_err = app
        .execute_contract(
            Addr::unchecked(ANYONE),
            contract_addr.clone(),
            &ExecuteMsg::CreateTask {
                task: TaskRequest {
                    interval: Interval::Cron("faux_paw".to_string()),
                    boundary: None,
                    stop_on_fail: false,
                    actions: vec![Action {
                        msg: msg.clone(),
                        gas_limit: Some(150_000),
                    }],
                    rules: None,
                    cw20_coins: vec![],
                },
            },
            &coins(13, NATIVE_DENOM),
        )
        .unwrap_err();
    assert_eq!(
        ContractError::CustomError {
            val: "Interval invalid".to_string()
        },
        res_err.downcast().unwrap()
    );

    // Task already exists
    app.execute_contract(
        Addr::unchecked(ANYONE),
        contract_addr.clone(),
        &create_task_msg,
<<<<<<< HEAD
        &coins(315006, "atom"),
=======
        &coins(300010, NATIVE_DENOM),
>>>>>>> 78963e9c
    )
    .unwrap();
    let res_err = app
        .execute_contract(
            Addr::unchecked(ANYONE),
            contract_addr.clone(),
            &create_task_msg,
<<<<<<< HEAD
            &coins(315006, "atom"),
=======
            &coins(300010, NATIVE_DENOM),
>>>>>>> 78963e9c
        )
        .unwrap_err();
    assert_eq!(
        ContractError::CustomError {
            val: "Task already exists".to_string()
        },
        res_err.downcast().unwrap()
    );

    // Task ended
    let res_err = app
        .execute_contract(
            Addr::unchecked(ANYONE),
            contract_addr.clone(),
            &ExecuteMsg::CreateTask {
                task: TaskRequest {
                    interval: Interval::Block(12346),
                    boundary: Some(Boundary::Height {
                        start: None,
                        end: Some(1u64.into()),
                    }),
                    stop_on_fail: false,
                    actions: vec![Action {
                        msg,
                        gas_limit: Some(150_000),
                    }],
                    rules: None,
                    cw20_coins: vec![],
                },
            },
<<<<<<< HEAD
            &coins(315006, "atom"),
=======
            &coins(300010, NATIVE_DENOM),
>>>>>>> 78963e9c
        )
        .unwrap_err();
    assert_eq!(
        ContractError::CustomError {
            val: "Task ended".to_string()
        },
        res_err.downcast().unwrap()
    );

    // TODO: (needs impl!) Not enough task balance to execute job

    Ok(())
}

#[test]
fn check_task_create_success() -> StdResult<()> {
    let (mut app, cw_template_contract, _) = proper_instantiate();
    let contract_addr = cw_template_contract.addr();

    let validator = String::from("you");
    let amount = coin(3, NATIVE_DENOM);
    let stake = StakingMsg::Delegate { validator, amount };
    let msg: CosmosMsg = stake.clone().into();

    let create_task_msg = ExecuteMsg::CreateTask {
        task: TaskRequest {
            interval: Interval::Immediate,
            boundary: None,
            stop_on_fail: false,
            actions: vec![Action {
                msg,
                gas_limit: Some(150_000),
            }],
            rules: None,
            cw20_coins: vec![],
        },
    };
    let task_id_str =
        "95c916a53fa9d26deef094f7e1ee31c00a2d47b8bf474b2e06d39aebfb1fecc7".to_string();

    // create a task
    let res = app
        .execute_contract(
            Addr::unchecked(ANYONE),
            contract_addr.clone(),
            &create_task_msg,
<<<<<<< HEAD
            &coins(315006, "atom"),
=======
            &coins(300010, NATIVE_DENOM),
>>>>>>> 78963e9c
        )
        .unwrap();
    // Assert task hash is returned as part of event attributes
    let mut has_created_hash: bool = false;
    for e in res.events {
        for a in e.attributes {
            if a.key == "task_hash" && a.value == task_id_str.clone() {
                has_created_hash = true;
            }
        }
    }
    assert!(has_created_hash);

    // check storage has the task
    let new_task: Option<TaskResponse> = app
        .wrap()
        .query_wasm_smart(
            &contract_addr.clone(),
            &QueryMsg::GetTask {
                task_hash: task_id_str.clone(),
            },
        )
        .unwrap();
    assert!(new_task.is_some());
    if let Some(t) = new_task {
        assert_eq!(Addr::unchecked(ANYONE), t.owner_id);
        assert_eq!(Interval::Immediate, t.interval);
        assert_eq!(None, t.boundary);
        assert_eq!(false, t.stop_on_fail);
<<<<<<< HEAD
        assert_eq!(coins(315006, "atom"), t.total_deposit);
=======
        assert_eq!(coins(300010, NATIVE_DENOM), t.total_deposit);
>>>>>>> 78963e9c
        assert_eq!(task_id_str.clone(), t.task_hash);
    }

    // get slot ids
    let slot_ids: GetSlotIdsResponse = app
        .wrap()
        .query_wasm_smart(&contract_addr.clone(), &QueryMsg::GetSlotIds {})
        .unwrap();
    let s_1: Vec<u64> = Vec::new();
    assert_eq!(s_1, slot_ids.time_ids);
    assert_eq!(vec![12346], slot_ids.block_ids);

    // get slot hashs
    let slot_info: GetSlotHashesResponse = app
        .wrap()
        .query_wasm_smart(
            &contract_addr.clone(),
            &QueryMsg::GetSlotHashes { slot: None },
        )
        .unwrap();
    let s_3: Vec<String> = Vec::new();
    assert_eq!(12346, slot_info.block_id);
    assert_eq!(vec![task_id_str.clone()], slot_info.block_task_hash);
    assert_eq!(0, slot_info.time_id);
    assert_eq!(s_3, slot_info.time_task_hash);

    Ok(())
}

#[test]
fn check_task_with_rules_create_success() -> StdResult<()> {
    let (mut app, cw_template_contract, _) = proper_instantiate();
    let contract_addr = cw_template_contract.addr();

    let validator = String::from("you");
    let amount = coin(3, NATIVE_DENOM);
    let stake = StakingMsg::Delegate { validator, amount };
    let msg: CosmosMsg = stake.clone().into();

    let create_task_msg = ExecuteMsg::CreateTask {
        task: TaskRequest {
            interval: Interval::Immediate,
            boundary: None,
            stop_on_fail: false,
            actions: vec![Action {
                msg,
                gas_limit: Some(150_000),
            }],
            rules: Some(vec![Rule::HasBalanceGte(HasBalanceGte {
                address: "foo".to_string(),
                required_balance: coins(5, "bar").into(),
            })]),
            cw20_coins: vec![],
        },
    };

    // create a task
    let res = app
        .execute_contract(
            Addr::unchecked(ANYONE),
            contract_addr.clone(),
            &create_task_msg,
<<<<<<< HEAD
            &coins(315006, "atom"),
=======
            &coins(300010, NATIVE_DENOM),
>>>>>>> 78963e9c
        )
        .unwrap();

    let tasks_with_rules: Vec<TaskWithRulesResponse> = app
        .wrap()
        .query_wasm_smart(
            &contract_addr.clone(),
            &QueryMsg::GetTasksWithRules {
                from_index: None,
                limit: None,
            },
        )
        .unwrap();

    let tasks: Vec<TaskResponse> = app
        .wrap()
        .query_wasm_smart(
            &contract_addr.clone(),
            &QueryMsg::GetTasks {
                from_index: None,
                limit: None,
            },
        )
        .unwrap();

    assert_eq!(tasks_with_rules.len(), 1);
    assert_eq!(tasks.len(), 0);

    let mut has_created_hash: bool = false;
    for e in res.events {
        for a in e.attributes {
            if a.key == "with_rules" && a.value == "true" {
                has_created_hash = true;
            }
        }
    }
    assert!(has_created_hash);
    Ok(())
}

#[test]
fn check_task_with_rules_and_without_create_success() -> StdResult<()> {
    let (mut app, cw_template_contract, _) = proper_instantiate();
    let contract_addr = cw_template_contract.addr();

    let validator = String::from("you");
    let amount = coin(3, NATIVE_DENOM);
    let stake = StakingMsg::Delegate { validator, amount };
    let msg: CosmosMsg = stake.clone().into();

    let with_rules_msg = ExecuteMsg::CreateTask {
        task: TaskRequest {
            interval: Interval::Immediate,
            boundary: None,
            stop_on_fail: false,
            actions: vec![Action {
                msg: msg.clone(),
                gas_limit: Some(150_000),
            }],
            rules: Some(vec![Rule::HasBalanceGte(HasBalanceGte {
                address: "foo".to_string(),
                required_balance: coins(5, "bar").into(),
            })]),
            cw20_coins: vec![],
        },
    };

    let without_rules_msg = ExecuteMsg::CreateTask {
        task: TaskRequest {
            interval: Interval::Immediate,
            boundary: None,
            stop_on_fail: false,
            actions: vec![Action {
                msg,
                gas_limit: Some(150_000),
            }],
            rules: None,
            cw20_coins: vec![],
        },
    };

    // create a task
    let res = app
        .execute_contract(
            Addr::unchecked(ANYONE),
            contract_addr.clone(),
            &with_rules_msg,
<<<<<<< HEAD
            &coins(315006, "atom"),
=======
            &coins(300010, NATIVE_DENOM),
>>>>>>> 78963e9c
        )
        .unwrap();

    let res2 = app
        .execute_contract(
            Addr::unchecked(ANYONE),
            contract_addr.clone(),
            &without_rules_msg,
<<<<<<< HEAD
            &coins(315006, "atom"),
=======
            &coins(300010, NATIVE_DENOM),
>>>>>>> 78963e9c
        )
        .unwrap();

    let tasks_with_rules: Vec<TaskWithRulesResponse> = app
        .wrap()
        .query_wasm_smart(
            &contract_addr.clone(),
            &QueryMsg::GetTasksWithRules {
                from_index: None,
                limit: None,
            },
        )
        .unwrap();

    let tasks: Vec<TaskResponse> = app
        .wrap()
        .query_wasm_smart(
            &contract_addr.clone(),
            &QueryMsg::GetTasks {
                from_index: None,
                limit: None,
            },
        )
        .unwrap();

    assert_eq!(tasks_with_rules.len(), 1);
    assert_eq!(tasks.len(), 1);

    let mut has_created_hash: bool = false;
    for e in res.events {
        for a in e.attributes {
            if a.key == "with_rules" && a.value == "true" {
                has_created_hash = true;
            }
        }
    }

    res2.events.into_iter().any(|ev| {
        ev.attributes
            .into_iter()
            .any(|attr| attr.key == "with_rules" && attr.value == "false")
    });
    assert!(has_created_hash);
    Ok(())
}

#[test]
fn check_remove_create() -> StdResult<()> {
    let (mut app, cw_template_contract, _) = proper_instantiate();
    let contract_addr = cw_template_contract.addr();

    let validator = String::from("you");
    let amount = coin(3, NATIVE_DENOM);
    let stake = StakingMsg::Delegate { validator, amount };
    let msg: CosmosMsg = stake.clone().into();

    let create_task_msg = ExecuteMsg::CreateTask {
        task: TaskRequest {
            interval: Interval::Immediate,
            boundary: None,
            stop_on_fail: false,
            actions: vec![Action {
                msg,
                gas_limit: Some(150_000),
            }],
            rules: None,
            cw20_coins: vec![],
        },
    };
    let task_id_str =
        "95c916a53fa9d26deef094f7e1ee31c00a2d47b8bf474b2e06d39aebfb1fecc7".to_string();

    // create a task
    app.execute_contract(
        Addr::unchecked(ANYONE),
        contract_addr.clone(),
        &create_task_msg,
<<<<<<< HEAD
        &coins(315006, "atom"),
=======
        &coins(300010, NATIVE_DENOM),
>>>>>>> 78963e9c
    )
    .unwrap();

    // check storage DOES have the task
    let new_task: Option<TaskResponse> = app
        .wrap()
        .query_wasm_smart(
            &contract_addr.clone(),
            &QueryMsg::GetTask {
                task_hash: task_id_str.clone(),
            },
        )
        .unwrap();
    assert!(new_task.is_some());

    // Confirm slot exists, proving task was scheduled
    let slot_ids: GetSlotIdsResponse = app
        .wrap()
        .query_wasm_smart(&contract_addr.clone(), &QueryMsg::GetSlotIds {})
        .unwrap();
    let s_1: Vec<u64> = Vec::new();
    assert_eq!(s_1, slot_ids.time_ids);
    assert_eq!(vec![12346], slot_ids.block_ids);

    // Another person can't remove the task
    app.execute_contract(
        Addr::unchecked(ADMIN),
        contract_addr.clone(),
        &ExecuteMsg::RemoveTask {
            task_hash: task_id_str.clone(),
        },
        &vec![],
    )
    .unwrap_err();

    // Remove the Task
    app.execute_contract(
        Addr::unchecked(ANYONE),
        contract_addr.clone(),
        &ExecuteMsg::RemoveTask {
            task_hash: task_id_str.clone(),
        },
        &vec![],
    )
    .unwrap();

    // check storage DOESNT have the task
    let rem_task: Option<TaskResponse> = app
        .wrap()
        .query_wasm_smart(
            &contract_addr.clone(),
            &QueryMsg::GetTask {
                task_hash: task_id_str.clone(),
            },
        )
        .unwrap();
    assert!(rem_task.is_none());

    // Check the contract total balance has decreased from the removed task
    let balances: GetBalancesResponse = app
        .wrap()
        .query_wasm_smart(&contract_addr.clone(), &QueryMsg::GetBalances {})
        .unwrap();
    assert_eq!(balances.available_balance.native, coins(1, NATIVE_DENOM));

    // Check the slots correctly removed the task
    let slot_ids: GetSlotIdsResponse = app
        .wrap()
        .query_wasm_smart(&contract_addr.clone(), &QueryMsg::GetSlotIds {})
        .unwrap();
    let s: Vec<u64> = Vec::new();
    assert_eq!(s.clone(), slot_ids.time_ids);
    assert_eq!(s, slot_ids.block_ids);

    Ok(())
}

#[test]
fn check_refill_create() -> StdResult<()> {
    let (mut app, cw_template_contract, _) = proper_instantiate();
    let contract_addr = cw_template_contract.addr();

    let validator = String::from("you");
    let amount = coin(3, NATIVE_DENOM);
    let stake = StakingMsg::Delegate { validator, amount };
    let msg: CosmosMsg = stake.clone().into();

    let create_task_msg = ExecuteMsg::CreateTask {
        task: TaskRequest {
            interval: Interval::Immediate,
            boundary: None,
            stop_on_fail: false,
            actions: vec![Action {
                msg,
                gas_limit: Some(150_000),
            }],
            rules: None,
            cw20_coins: vec![],
        },
    };
    let task_id_str =
        "95c916a53fa9d26deef094f7e1ee31c00a2d47b8bf474b2e06d39aebfb1fecc7".to_string();

    // create a task
    app.execute_contract(
        Addr::unchecked(ANYONE),
        contract_addr.clone(),
        &create_task_msg,
<<<<<<< HEAD
        &coins(315006, "atom"),
=======
        &coins(300010, NATIVE_DENOM),
>>>>>>> 78963e9c
    )
    .unwrap();
    // refill task
    let res = app
        .execute_contract(
            Addr::unchecked(ANYONE),
            contract_addr.clone(),
            &ExecuteMsg::RefillTaskBalance {
                task_hash: task_id_str.clone(),
            },
            &coins(3, NATIVE_DENOM),
        )
        .unwrap();
    // Assert returned event attributes include total
    let mut matches_new_totals: bool = false;
    for e in res.events {
        for a in e.attributes {
            if a.key == "total_deposit" && a.value == r#"["315009atom"]"#.to_string() {
                matches_new_totals = true;
            }
        }
    }
    assert!(matches_new_totals);

    // check the task totals
    let new_task: Option<TaskResponse> = app
        .wrap()
        .query_wasm_smart(
            &contract_addr.clone(),
            &QueryMsg::GetTask {
                task_hash: task_id_str.clone(),
            },
        )
        .unwrap();
    assert!(new_task.is_some());

    if let Some(t) = new_task {
        assert_eq!(Addr::unchecked(ANYONE), t.owner_id);
<<<<<<< HEAD
        assert_eq!(coins(315009, "atom"), t.total_deposit);
=======
        assert_eq!(coins(300013, NATIVE_DENOM), t.total_deposit);
>>>>>>> 78963e9c
    }

    // Check the balance has increased to include the new refilled total
    let balances: GetBalancesResponse = app
        .wrap()
        .query_wasm_smart(&contract_addr.clone(), &QueryMsg::GetBalances {})
        .unwrap();
<<<<<<< HEAD
    assert_eq!(coins(315009, "atom"), balances.available_balance.native);
=======
    assert_eq!(
        coins(300014, NATIVE_DENOM),
        balances.available_balance.native
    );
>>>>>>> 78963e9c

    Ok(())
}

#[test]
fn check_gas_minimum() {
    let (mut app, cw_template_contract, _) = proper_instantiate();
    let contract_addr = cw_template_contract.addr();

    let validator = String::from("you");
    let amount = coin(3, NATIVE_DENOM);
    let stake = StakingMsg::Delegate { validator, amount };
    let msg: CosmosMsg = stake.clone().into();
    let gas_limit = 150_000;

    let create_task_msg = ExecuteMsg::CreateTask {
        task: TaskRequest {
            interval: Interval::Immediate,
            boundary: None,
            stop_on_fail: false,
            actions: vec![Action {
                msg,
                gas_limit: Some(gas_limit),
            }],
            rules: None,
            cw20_coins: vec![],
        },
    };
    // create 1 token off task
    let amount_for_one_task =
        gas_limit + gas_limit.checked_mul(5).unwrap().checked_div(100).unwrap() + 3;
    let res: ContractError = app
        .execute_contract(
            Addr::unchecked(ANYONE),
            contract_addr.clone(),
            &create_task_msg,
            &coins(u128::from(amount_for_one_task * 2 - 1), NATIVE_DENOM),
        )
        .unwrap_err()
        .downcast()
        .unwrap();
    assert_eq!(
        res,
        ContractError::CoreError(CoreError::NotEnoughNative {
            denom: NATIVE_DENOM.to_string(),
            lack: Uint128::from(1u128)
        })
    );

    // create a task
    let res = app.execute_contract(
        Addr::unchecked(ANYONE),
        contract_addr.clone(),
        &create_task_msg,
        &coins(u128::from(amount_for_one_task * 2), NATIVE_DENOM),
    );
    assert!(res.is_ok());
}

#[test]
fn check_gas_default() {
    let (mut app, cw_template_contract, _) = proper_instantiate();
    let contract_addr = cw_template_contract.addr();

    let validator = String::from("you");
    let amount = coin(3, NATIVE_DENOM);
    let stake = StakingMsg::Delegate { validator, amount };
    let msg: CosmosMsg = stake.clone().into();
    let gas_limit = GAS_BASE_FEE_JUNO;
    // let send = BankMsg::Send {
    //     to_address: validator,
    //     amount: vec![amount],
    // };

    let create_task_msg = ExecuteMsg::CreateTask {
        task: TaskRequest {
            interval: Interval::Immediate,
            boundary: None,
            stop_on_fail: false,
            actions: vec![Action {
                msg,
                gas_limit: None,
            }],
            rules: None,
            cw20_coins: vec![],
        },
    };
    // create 1 token off task
    // for one task need gas + staking amount

    let agent_fee = gas_limit.checked_mul(5).unwrap().checked_div(100).unwrap();
    let amount_for_one_task = gas_limit + agent_fee + 3;
    println!("{:?}", amount_for_one_task);
    let res: ContractError = app
        .execute_contract(
            Addr::unchecked(ANYONE),
            contract_addr.clone(),
            &create_task_msg,
            &coins(u128::from(amount_for_one_task * 2 - 1), NATIVE_DENOM),
        )
        .unwrap_err()
        .downcast()
        .unwrap();
    assert_eq!(
        res,
        ContractError::CoreError(CoreError::NotEnoughNative {
            denom: NATIVE_DENOM.to_string(),
            lack: Uint128::from(1u128)
        })
    );

    // create a task
    let res = app.execute_contract(
        Addr::unchecked(ANYONE),
        contract_addr.clone(),
        &create_task_msg,
        &coins(u128::from(amount_for_one_task * 2), NATIVE_DENOM),
    );
    assert!(res.is_ok());
}<|MERGE_RESOLUTION|>--- conflicted
+++ resolved
@@ -13,65 +13,7 @@
 use cw_multi_test::Executor;
 use cw_rules_core::types::{HasBalanceGte, Rule};
 use std::convert::TryInto;
-
-<<<<<<< HEAD
-pub fn contract_template() -> Box<dyn Contract<Empty>> {
-    let contract = ContractWrapper::new(
-        crate::entry::execute,
-        crate::entry::instantiate,
-        crate::entry::query,
-    );
-    Box::new(contract)
-}
-
-const ADMIN: &str = "cosmos1sjllsnramtg3ewxqwwrwjxfgc4n4ef9u0tvx7u";
-const ANYONE: &str = "cosmos1t5u0jfg3ljsjrh2m9e47d4ny2hea7eehxrzdgd";
-const VERY_RICH: &str = "cosmos1c3cy3wzzz3698ypklvh7shksvmefj69xhm89z2";
-const NATIVE_DENOM: &str = "atom";
-
-fn mock_app() -> App {
-    AppBuilder::new().build(|router, _, storage| {
-        let accounts: Vec<(u128, String)> = vec![
-            (100, ADMIN.to_string()),
-            (1_000_000, ANYONE.to_string()),
-            (u128::max_value(), VERY_RICH.to_string()),
-        ];
-        for (amt, address) in accounts.iter() {
-            router
-                .bank
-                .init_balance(
-                    storage,
-                    &Addr::unchecked(address),
-                    vec![coin(amt.clone(), NATIVE_DENOM.to_string())],
-                )
-                .unwrap();
-        }
-    })
-}
-
-fn proper_instantiate() -> (App, CwTemplateContract) {
-    let mut app = mock_app();
-    let cw_template_id = app.store_code(contract_template());
-    let owner_addr = Addr::unchecked(ADMIN);
-
-    let msg = InstantiateMsg {
-        denom: "atom".to_string(),
-        owner_id: Some(owner_addr.to_string()),
-        gas_base_fee: None,
-        agent_nomination_duration: Some(360),
-        cw_rules_addr: "todo".to_string(),
-    };
-    let cw_template_contract_addr = app
-        .instantiate_contract(cw_template_id, owner_addr, &msg, &[], "Manager", None)
-        .unwrap();
-
-    let cw_template_contract = CwTemplateContract(cw_template_contract_addr);
-
-    (app, cw_template_contract)
-}
-=======
 use super::helpers::{ADMIN, ANYONE, NATIVE_DENOM, VERY_RICH};
->>>>>>> 78963e9c
 
 #[test]
 fn query_task_hash_success() {
@@ -174,11 +116,7 @@
         Addr::unchecked(ANYONE),
         contract_addr.clone(),
         &create_task_msg,
-<<<<<<< HEAD
-        &coins(315006, "atom"),
-=======
-        &coins(300010, NATIVE_DENOM),
->>>>>>> 78963e9c
+        &coins(315006, NATIVE_DENOM),
     )
     .unwrap();
 
@@ -240,11 +178,7 @@
             Addr::unchecked(VERY_RICH),
             contract_addr.clone(),
             &new_msg(amount),
-<<<<<<< HEAD
-            &coins(315000 + 2 * amount, "atom"),
-=======
-            &coins(300000 + 2 * amount, NATIVE_DENOM),
->>>>>>> 78963e9c
+            &coins(315000 + 2 * amount, NATIVE_DENOM),
         )
         .unwrap();
     }
@@ -430,11 +364,7 @@
             Addr::unchecked(ANYONE),
             contract_addr.clone(),
             &create_task_msg,
-<<<<<<< HEAD
-            &coins(315006, "atom"),
-=======
-            &coins(300010, NATIVE_DENOM),
->>>>>>> 78963e9c
+            &coins(315006, NATIVE_DENOM),
         )
         .unwrap_err();
     assert_eq!(
@@ -528,11 +458,7 @@
         Addr::unchecked(ANYONE),
         contract_addr.clone(),
         &create_task_msg,
-<<<<<<< HEAD
-        &coins(315006, "atom"),
-=======
-        &coins(300010, NATIVE_DENOM),
->>>>>>> 78963e9c
+        &coins(315006, NATIVE_DENOM),
     )
     .unwrap();
     let res_err = app
@@ -540,11 +466,7 @@
             Addr::unchecked(ANYONE),
             contract_addr.clone(),
             &create_task_msg,
-<<<<<<< HEAD
-            &coins(315006, "atom"),
-=======
-            &coins(300010, NATIVE_DENOM),
->>>>>>> 78963e9c
+            &coins(315006, NATIVE_DENOM),
         )
         .unwrap_err();
     assert_eq!(
@@ -575,11 +497,7 @@
                     cw20_coins: vec![],
                 },
             },
-<<<<<<< HEAD
-            &coins(315006, "atom"),
-=======
-            &coins(300010, NATIVE_DENOM),
->>>>>>> 78963e9c
+            &coins(315006, NATIVE_DENOM),
         )
         .unwrap_err();
     assert_eq!(
@@ -626,11 +544,7 @@
             Addr::unchecked(ANYONE),
             contract_addr.clone(),
             &create_task_msg,
-<<<<<<< HEAD
-            &coins(315006, "atom"),
-=======
-            &coins(300010, NATIVE_DENOM),
->>>>>>> 78963e9c
+            &coins(315006, NATIVE_DENOM),
         )
         .unwrap();
     // Assert task hash is returned as part of event attributes
@@ -660,11 +574,7 @@
         assert_eq!(Interval::Immediate, t.interval);
         assert_eq!(None, t.boundary);
         assert_eq!(false, t.stop_on_fail);
-<<<<<<< HEAD
-        assert_eq!(coins(315006, "atom"), t.total_deposit);
-=======
-        assert_eq!(coins(300010, NATIVE_DENOM), t.total_deposit);
->>>>>>> 78963e9c
+        assert_eq!(coins(315006, NATIVE_DENOM), t.total_deposit);
         assert_eq!(task_id_str.clone(), t.task_hash);
     }
 
@@ -727,11 +637,7 @@
             Addr::unchecked(ANYONE),
             contract_addr.clone(),
             &create_task_msg,
-<<<<<<< HEAD
-            &coins(315006, "atom"),
-=======
-            &coins(300010, NATIVE_DENOM),
->>>>>>> 78963e9c
+            &coins(315006, NATIVE_DENOM),
         )
         .unwrap();
 
@@ -819,11 +725,7 @@
             Addr::unchecked(ANYONE),
             contract_addr.clone(),
             &with_rules_msg,
-<<<<<<< HEAD
-            &coins(315006, "atom"),
-=======
-            &coins(300010, NATIVE_DENOM),
->>>>>>> 78963e9c
+            &coins(315006, NATIVE_DENOM),
         )
         .unwrap();
 
@@ -832,11 +734,7 @@
             Addr::unchecked(ANYONE),
             contract_addr.clone(),
             &without_rules_msg,
-<<<<<<< HEAD
-            &coins(315006, "atom"),
-=======
-            &coins(300010, NATIVE_DENOM),
->>>>>>> 78963e9c
+            &coins(315006, NATIVE_DENOM),
         )
         .unwrap();
 
@@ -914,11 +812,7 @@
         Addr::unchecked(ANYONE),
         contract_addr.clone(),
         &create_task_msg,
-<<<<<<< HEAD
-        &coins(315006, "atom"),
-=======
-        &coins(300010, NATIVE_DENOM),
->>>>>>> 78963e9c
+        &coins(315006, NATIVE_DENOM),
     )
     .unwrap();
 
@@ -1027,11 +921,7 @@
         Addr::unchecked(ANYONE),
         contract_addr.clone(),
         &create_task_msg,
-<<<<<<< HEAD
-        &coins(315006, "atom"),
-=======
-        &coins(300010, NATIVE_DENOM),
->>>>>>> 78963e9c
+        &coins(315006, NATIVE_DENOM),
     )
     .unwrap();
     // refill task
@@ -1070,11 +960,7 @@
 
     if let Some(t) = new_task {
         assert_eq!(Addr::unchecked(ANYONE), t.owner_id);
-<<<<<<< HEAD
-        assert_eq!(coins(315009, "atom"), t.total_deposit);
-=======
-        assert_eq!(coins(300013, NATIVE_DENOM), t.total_deposit);
->>>>>>> 78963e9c
+        assert_eq!(coins(315009, NATIVE_DENOM), t.total_deposit);
     }
 
     // Check the balance has increased to include the new refilled total
@@ -1082,14 +968,10 @@
         .wrap()
         .query_wasm_smart(&contract_addr.clone(), &QueryMsg::GetBalances {})
         .unwrap();
-<<<<<<< HEAD
-    assert_eq!(coins(315009, "atom"), balances.available_balance.native);
-=======
     assert_eq!(
-        coins(300014, NATIVE_DENOM),
+        coins(315009, NATIVE_DENOM),
         balances.available_balance.native
     );
->>>>>>> 78963e9c
 
     Ok(())
 }
