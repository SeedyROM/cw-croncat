--- conflicted
+++ resolved
@@ -44,13 +44,10 @@
 serde = { version = "1.0.137", default-features = false, features = ["derive"] }
 serde_json = { version = "1.0", default-features = false, features = ["alloc"] }
 thiserror = { version = "1.0.31" }
-<<<<<<< HEAD
 cw4 = "0.14.0"
 cw4-group = "0.14.0"
 base64 = "0.13"
-=======
 voting = { version = "0.1.0", git = "https://github.com/DA0-DA0/dao-contracts" }
->>>>>>> 31981c20
 
 [dev-dependencies]
 cosmwasm-schema = "1.0.0"
