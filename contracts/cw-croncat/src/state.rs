--- conflicted
+++ resolved
@@ -113,11 +113,8 @@
     // Once an agent joins, fulfilling the need, this value changes to None
     pub agent_nomination_begin_time: Item<'a, Option<Timestamp>>,
 
-<<<<<<< HEAD
+    pub balancer: RoundRobinBalancer,
     pub balances: Map<'a, &'a Addr, Vec<Cw20CoinVerified>>,
-=======
-    pub balancer: RoundRobinBalancer,
->>>>>>> 40ef3257
 }
 
 impl Default for CwCroncat<'static> {
@@ -143,11 +140,8 @@
             reply_queue: Map::new("reply_queue"),
             reply_index: Item::new("reply_index"),
             agent_nomination_begin_time: Item::new("agent_nomination_begin_time"),
-<<<<<<< HEAD
+            balancer: RoundRobinBalancer::default(),
             balances: Map::new("balances"),
-=======
-            balancer: RoundRobinBalancer::default(),
->>>>>>> 40ef3257
         }
     }
 
