use cosmwasm_std::{
    Addr, BankMsg, Binary, Coin, CosmosMsg, Empty, Env, GovMsg, IbcMsg, Timestamp, WasmMsg,
};
use cron_schedule::Schedule;
use cw20::{Balance, Cw20CoinVerified};
use hex::encode;
use schemars::JsonSchema;
use serde::{Deserialize, Serialize};
use sha2::{Digest, Sha256};
use std::str::FromStr;

#[derive(Serialize, Deserialize, Clone, PartialEq, JsonSchema, Debug, Default)]
pub struct GenericBalance {
    pub native: Vec<Coin>,
    pub cw20: Vec<Cw20CoinVerified>,
}

#[derive(Serialize, Deserialize, Clone, Debug, PartialEq, JsonSchema)]
pub enum AgentStatus {
    // Default for any new agent, if tasks ratio allows
    Active,

    // Default for any new agent, until more tasks come online
    Pending,

    // More tasks are available, agent must checkin to become active
    Nominated,
}

#[derive(Serialize, Deserialize, Clone, Debug, PartialEq, JsonSchema)]
pub struct Agent {
    // Where rewards get transferred
    pub payable_account_id: Addr,

    // accrued reward balance
    pub balance: GenericBalance,

    // stats
    pub total_tasks_executed: u64,

    // Holds slot number of a missed slot.
    // If other agents see an agent miss a slot, they store the missed slot number.
    // If agent does a task later, this number is reset to zero.
    // Example data: 1633890060000000000 or 0
    pub last_missed_slot: u64,

    // Timestamp of when agent first registered
    // Useful for rewarding agents for their patience while they are pending and operating service
    // Agent will be responsible to constantly monitor when it is their turn to join in active agent set (done as part of agent code loops)
    // Example data: 1633890060000000000 or 0
    pub register_start: Timestamp,
}

#[derive(Serialize, Deserialize, Clone, Debug, PartialEq, JsonSchema)]
pub struct AgentResponse {
    // This field doesn't exist in the Agent struct and is the only one that differs
    pub status: AgentStatus,
    pub payable_account_id: Addr,
    pub balance: GenericBalance,
    pub total_tasks_executed: u64,
    pub last_missed_slot: u64,
    pub register_start: Timestamp,
}

/// Defines the spacing of execution
/// NOTE:S
/// - Block Height Based: Once, Immediate, Block
/// - Timestamp Based: Cron
/// - No Epoch support directly, advised to use block heights instead
#[derive(Serialize, Deserialize, Clone, Debug, PartialEq, JsonSchema)]
pub enum Interval {
    /// For when this is a non-recurring future scheduled TXN
    Once,

    /// The ugly batch schedule type, in case you need to exceed single TXN gas limits, within fewest block(s)
    Immediate,

    /// Allows timing based on block intervals rather than timestamps
    Block(u64),

    /// Crontab Spec String
    Cron(String),
}

#[derive(Serialize, Deserialize, Copy, Clone, Debug, PartialEq, JsonSchema)]
pub enum BoundarySpec {
    /// Represents the block height
    Height(u64),

    /// Represents the block timestamp
    Time(Timestamp),
}

#[derive(Serialize, Deserialize, Copy, Clone, Debug, PartialEq, JsonSchema)]
pub struct Boundary {
    ///
    pub start: Option<BoundarySpec>,
    ///
    pub end: Option<BoundarySpec>,
}

#[derive(Debug, PartialEq)]
pub enum SlotType {
    Block,
    Cron,
}

#[derive(Serialize, Deserialize, Clone, Debug, PartialEq, JsonSchema)]
pub struct Rule {
    /// TBD: Interchain query support (See ibc::IbcMsg)
    // pub chain_id: Option<String>,

    /// Account to direct all view calls against
    pub contract_addr: Addr,

    // NOTE: Only allow static pre-defined query msg
    pub msg: Binary,
}

#[derive(Serialize, Deserialize, Clone, Debug, PartialEq, JsonSchema)]
pub struct Action<T = Empty> {
    // NOTE: Only allow static pre-defined query msg
    /// Supported CosmosMsgs only!
    pub msg: CosmosMsg<T>,

    /// The gas needed to safely process the execute msg
    pub gas_limit: Option<u64>,
}

/// The response required by all rule queries. Bool is needed for croncat, T allows flexible rule engine
pub type RuleResponse<T> = (bool, T);

#[derive(Serialize, Deserialize, Clone, Debug, PartialEq, JsonSchema)]
pub struct Task {
    /// Entity responsible for this task, can change task details
    pub owner_id: Addr,

    /// Scheduling definitions
    pub interval: Interval,
    pub boundary: Boundary,

    /// Defines if this task can continue until balance runs out
    pub stop_on_fail: bool,

    /// NOTE: Only tally native balance here, manager can maintain token/balances outside of tasks
    pub total_deposit: Vec<Coin>,

    /// The cosmos message to call, if time or rules are met
    pub actions: Vec<Action>,
    /// A prioritized list of messages that can be chained decision matrix
    /// required to complete before task action
    /// Rules MUST return the ResolverResponse type
    pub rules: Option<Vec<Rule>>,
    // TODO: funds! should we support funds being attached?
}

impl Task {
    /// Get the hash of a task based on parameters
    pub fn to_hash(&self) -> String {
        let message = format!(
            "{:?}{:?}{:?}{:?}{:?}",
            self.owner_id,
            self.interval,
            self.clone().boundary,
            self.actions,
            self.rules
        );

        let hash = Sha256::digest(message.as_bytes());
        encode(hash)
    }
    /// Get the hash of a task based on parameters
    pub fn to_hash_vec(&self) -> Vec<u8> {
        self.to_hash().into_bytes()
    }
    // /// Returns the base amount required to execute 1 task
    // /// NOTE: this is not the final used amount, just the user-specified amount total needed
    // pub fn task_balance_uses(&self, task: &Task) -> u128 {
    //     task.deposit.0 + (u128::from(task.gas) * self.gas_price) + self.agent_fee
    // }

    /// Validate the task actions only use the supported messages
    pub fn is_valid_msg(&self, self_addr: &Addr, sender: &Addr, owner_id: &Addr) -> bool {
        // TODO: Chagne to default FALSE, once all messages are covered in tests
        let mut valid = true;

        for action in self.actions.iter() {
            match action.clone().msg {
                CosmosMsg::Wasm(WasmMsg::Execute {
                    contract_addr,
                    funds: _,
                    msg: _,
                }) => {
                    // TODO: Is there any way sender can be "self" creating a malicious task?
                    // cannot be THIS contract id, unless predecessor is owner of THIS contract
                    if &contract_addr == self_addr && sender != owner_id {
                        valid = false;
                    }
                }
                // TODO: Allow send, as long as coverage of assets is correctly handled
                CosmosMsg::Bank(BankMsg::Send { .. }) => {
                    // Restrict bank msg for time being, so contract doesnt get drained, however could allow an escrow type setup
                    valid = false;
                }
                CosmosMsg::Bank(BankMsg::Burn { .. }) => {
                    // Restrict bank msg for time being, so contract doesnt get drained, however could allow an escrow type setup
                    valid = false;
                }
                CosmosMsg::Gov(GovMsg::Vote { .. }) => {
                    // Restrict bank msg for time being, so contract doesnt get drained, however could allow an escrow type setup
                    valid = false;
                }
                // TODO: Setup better support for IBC
                CosmosMsg::Ibc(IbcMsg::Transfer { .. }) => {
                    // Restrict bank msg for time being, so contract doesnt get drained, however could allow an escrow type setup
                    valid = false;
                }
                // TODO: Check authZ messages
                _ => (),
            }
        }

        valid
    }

    /// Get task gas total
    /// helper for getting total configured gas for this tasks actions
    pub fn to_gas_total(&self) -> u64 {
        let mut gas: u64 = 0;

        // tally all the gases
        for action in self.actions.iter() {
            gas = gas.saturating_add(action.gas_limit.unwrap_or(0));
        }

        gas
    }
}

impl GenericBalance {
    pub fn add_tokens(&mut self, add: Balance) {
        match add {
            Balance::Native(balance) => {
                for token in balance.0 {
                    let index = self.native.iter().enumerate().find_map(|(i, exist)| {
                        if exist.denom == token.denom {
                            Some(i)
                        } else {
                            None
                        }
                    });
                    match index {
                        Some(idx) => self.native[idx].amount += token.amount,
                        None => self.native.push(token),
                    }
                }
            }
            Balance::Cw20(token) => {
                let index = self.cw20.iter().enumerate().find_map(|(i, exist)| {
                    if exist.address == token.address {
                        Some(i)
                    } else {
                        None
                    }
                });
                match index {
                    Some(idx) => self.cw20[idx].amount += token.amount,
                    None => self.cw20.push(token),
                }
            }
        };
    }
    pub fn minus_tokens(&mut self, minus: Balance) {
        match minus {
            Balance::Native(balance) => {
                for token in balance.0 {
                    let index = self.native.iter().enumerate().find_map(|(i, exist)| {
                        if exist.denom == token.denom {
                            Some(i)
                        } else {
                            None
                        }
                    });
                    if let Some(idx) = index {
                        self.native[idx].amount -= token.amount
                    }
                }
            }
            Balance::Cw20(token) => {
                let index = self.cw20.iter().enumerate().find_map(|(i, exist)| {
                    if exist.address == token.address {
                        Some(i)
                    } else {
                        None
                    }
                });
                if let Some(idx) = index {
                    self.cw20[idx].amount -= token.amount
                }
            }
        };
    }
}

fn get_next_block_limited(env: Env, boundary: Boundary) -> (u64, SlotType) {
    let current_block_height = env.block.height;

    let next_block_height = if boundary.start.is_some() {
        match boundary.start.unwrap() {
            // Note: Not bothering with time, as that should get handled with the cron situations,
            // and probably throw an error when mixing blocks and cron
            BoundarySpec::Height(id) => {
                if current_block_height < id {
                    // shorthand - remove 1 since it adds 1 later
                    id - 1
                } else {
                    current_block_height
                }
            }
            _ => current_block_height,
        }
    } else {
        current_block_height
    };

    if boundary.end.is_some() {
        match boundary.end.unwrap() {
            BoundarySpec::Height(id) => {
                // stop if passed end height
                if current_block_height > id {
                    return (0, SlotType::Block);
                }
                // we ONLY want to catch if we're passed the end block height
                if next_block_height > id {
                    return (id, SlotType::Block);
                }
            }
            _ => unreachable!(),
        }
    }

    // immediate needs to return this block + 1
    (next_block_height + 1, SlotType::Block)
}

// So either:
// - Boundary specifies a start/end that block offsets can be computed from
// - Block offset will truncate to specific modulo offsets
fn get_next_block_by_offset(env: Env, boundary: Boundary, block: u64) -> (u64, SlotType) {
    let current_block_height = env.block.height;
    let modulo_block = current_block_height.saturating_sub(current_block_height % block) + block;

    let next_block_height = if boundary.start.is_some() {
        match boundary.start.unwrap() {
            // Note: Not bothering with time, as that should get handled with the cron situations,
            // and probably throw an error when mixing blocks and cron
            BoundarySpec::Height(id) => {
                if current_block_height < id {
                    let rem = id % block;
                    if rem > 0 {
                        id.saturating_sub(rem) + block
                    } else {
                        id
                    }
                } else {
                    modulo_block
                }
            }
            _ => modulo_block,
        }
    } else {
        modulo_block
    };

    if boundary.end.is_some() {
        match boundary.end.unwrap() {
            BoundarySpec::Height(id) => {
                let rem = id % block;
                let end_height = if rem > 0 { id.saturating_sub(rem) } else { id };

                // stop if passed end height
                if current_block_height > id {
                    return (0, SlotType::Block);
                }

                // we ONLY want to catch if we're passed the end block height
                if next_block_height > end_height {
                    return (end_height, SlotType::Block);
                }
            }
            _ => unreachable!(),
        }
    }

    (next_block_height, SlotType::Block)
}

impl Interval {
    pub fn next(&self, env: Env, boundary: Boundary) -> (u64, SlotType) {
        match self {
            // return the first block within a specific range that can be triggered 1 time.
            Interval::Once => get_next_block_limited(env, boundary),
            // return the first block within a specific range that can be triggered immediately, potentially multiple times.
            Interval::Immediate => get_next_block_limited(env, boundary),
            // return the first block within a specific range that can be triggered 1 or more times based on timestamps.
            // Uses crontab spec
            Interval::Cron(crontab) => {
                let current_block_ts: u64 = env.block.time.nanos();
                // TODO: get current timestamp within boundary
                let current_ts: u64 = if boundary.start.is_some() {
                    let start = boundary.start.unwrap();

                    match start {
                        // Note: Not bothering with height, as that should get handled with the block situations,
                        // and probably throw an error when mixing blocks and cron
                        BoundarySpec::Time(ts) => {
                            if current_block_ts < ts.nanos() {
                                ts.nanos()
                            } else {
                                current_block_ts
                            }
                        }
                        _ => current_block_ts,
                    }
                } else {
                    current_block_ts
                };

                let schedule = Schedule::from_str(crontab.as_str()).unwrap();
                let next_ts = schedule.next_after(&current_ts).unwrap();
                (next_ts, SlotType::Cron)
            }
            // return the block within a specific range that can be triggered 1 or more times based on block heights.
            // Uses block offset (Example: Block(100) will trigger every 100 blocks)
            // So either:
            // - Boundary specifies a start/end that block offsets can be computed from
            // - Block offset will truncate to specific modulo offsets
            Interval::Block(block) => get_next_block_by_offset(env, boundary, *block),
        }
    }
    pub fn is_valid(&self) -> bool {
        match self {
            Interval::Once => true,
            Interval::Immediate => true,
            Interval::Block(_) => true,
            Interval::Cron(crontab) => {
                let s = Schedule::from_str(crontab);
                s.is_ok()
            }
        }
    }
}

#[cfg(test)]
mod tests {
<<<<<<< HEAD
    use cosmwasm_std::{IbcTimeout, VoteOption};

    use super::*;

    #[test]
    fn is_valid_msg_once_block_based() {
        let task = Task {
            owner_id: Addr::unchecked("bob"),
            interval: Interval::Once,
            boundary: Boundary {
                start: Some(BoundarySpec::Height(4)),
                end: Some(BoundarySpec::Height(8)),
            },
            stop_on_fail: false,
            total_deposit: Default::default(),
            actions: vec![Action {
                msg: CosmosMsg::Wasm(WasmMsg::Execute {
                    contract_addr: "alice".to_string(),
                    msg: Binary::from(vec![]),
                    funds: vec![Coin::new(10, "coin")],
                }),
                gas_limit: Some(5),
            }],
            rules: Some(vec![Rule {
                contract_addr: Addr::unchecked("foo"),
                msg: Binary("bar".into()),
            }]),
        };
        assert!(task.is_valid_msg(
            &Addr::unchecked("alice2"),
            &Addr::unchecked("bob"),
            &Addr::unchecked("bob")
        ));
    }

    #[test]
    fn is_valid_msg_once_time_based() {
        let task = Task {
            owner_id: Addr::unchecked("bob"),
            interval: Interval::Once,
            boundary: Boundary {
                start: Some(BoundarySpec::Time(Timestamp::from_nanos(1_000_000_000))),
                end: Some(BoundarySpec::Time(Timestamp::from_nanos(2_000_000_000))),
            },
            stop_on_fail: false,
            total_deposit: Default::default(),
            actions: vec![Action {
                msg: CosmosMsg::Wasm(WasmMsg::Execute {
                    contract_addr: "alice".to_string(),
                    msg: Binary::from(vec![]),
                    funds: vec![Coin::new(10, "coin")],
                }),
                gas_limit: Some(5),
            }],
            rules: Some(vec![Rule {
                contract_addr: Addr::unchecked("foo"),
                msg: Binary("bar".into()),
            }]),
        };
        assert!(task.is_valid_msg(
            &Addr::unchecked("alice2"),
            &Addr::unchecked("bob"),
            &Addr::unchecked("bob")
        ));
    }

    #[test]
    fn is_valid_msg_recurring() {
        let task = Task {
            owner_id: Addr::unchecked("bob"),
            interval: Interval::Block(10),
            boundary: Boundary {
                start: None,
                end: None,
            },
            stop_on_fail: false,
            total_deposit: Default::default(),
            actions: vec![Action {
                msg: CosmosMsg::Wasm(WasmMsg::Execute {
                    contract_addr: "alice".to_string(),
                    msg: Binary::from(vec![]),
                    funds: vec![Coin::new(10, "coin")],
                }),
                gas_limit: Some(5),
            }],
            rules: Some(vec![Rule {
                contract_addr: Addr::unchecked("foo"),
                msg: Binary("bar".into()),
            }]),
        };
        assert!(task.is_valid_msg(
            &Addr::unchecked("alice2"),
            &Addr::unchecked("bob"),
            &Addr::unchecked("bob")
        ));
    }

    #[test]
    fn is_valid_msg_wrong_account() {
        // A task with CosmosMsg::Gov Vote should return false
        let task = Task {
            owner_id: Addr::unchecked("alice"),
            interval: Interval::Block(5),
            boundary: Boundary {
                start: Some(BoundarySpec::Height(4)),
                end: None,
            },
            stop_on_fail: false,
            total_deposit: Default::default(),
            actions: vec![Action {
                msg: CosmosMsg::Wasm(WasmMsg::Execute {
                    contract_addr: "alice".to_string(),
                    msg: Binary::from(vec![]),
                    funds: vec![Coin::new(10, "coin")],
                }),
                gas_limit: Some(5),
            }],
            rules: Some(vec![Rule {
                contract_addr: Addr::unchecked("foo"),
                msg: Binary("bar".into()),
            }]),
        };
        assert!(!task.is_valid_msg(
            &Addr::unchecked("alice"),
            &Addr::unchecked("sender"),
            &Addr::unchecked("bob")
        ));
    }

    #[test]
    fn is_valid_msg_vote() {
        // A task with CosmosMsg::Gov Vote should return false
        let task = Task {
            owner_id: Addr::unchecked("bob"),
            interval: Interval::Block(5),
            boundary: Boundary {
                start: Some(BoundarySpec::Height(4)),
                end: None,
            },
            stop_on_fail: false,
            total_deposit: Default::default(),
            actions: vec![Action {
                msg: CosmosMsg::Gov(GovMsg::Vote {
                    proposal_id: 0,
                    vote: VoteOption::Yes,
                }),
                gas_limit: Some(5),
            }],
            rules: Some(vec![Rule {
                contract_addr: Addr::unchecked("foo"),
                msg: Binary("bar".into()),
            }]),
        };
        assert!(!task.is_valid_msg(
            &Addr::unchecked("alice"),
            &Addr::unchecked("sender"),
            &Addr::unchecked("bob")
        ));
    }

    #[test]
    fn is_valid_msg_transfer() {
        // A task with CosmosMsg::Ibc Transfer should return false
        let task = Task {
            owner_id: Addr::unchecked("bob"),
            interval: Interval::Block(5),
            boundary: Boundary {
                start: Some(BoundarySpec::Height(4)),
                end: None,
            },
            stop_on_fail: false,
            total_deposit: Default::default(),
            actions: vec![Action {
                msg: CosmosMsg::Ibc(IbcMsg::Transfer {
                    channel_id: "id".to_string(),
                    to_address: "address".to_string(),
                    amount: Coin::new(10, "coin"),
                    timeout: IbcTimeout::with_timestamp(Timestamp::from_nanos(1_000_000_000)),
                }),
                gas_limit: Some(5),
            }],
            rules: Some(vec![Rule {
                contract_addr: Addr::unchecked("foo"),
                msg: Binary("bar".into()),
            }]),
        };
        assert!(!task.is_valid_msg(
            &Addr::unchecked("alice"),
            &Addr::unchecked("sender"),
            &Addr::unchecked("bob")
        ));
    }

    #[test]
    fn is_valid_msg_burn() {
        // A task with CosmosMsg::Bank Burn should return false
        let task = Task {
            owner_id: Addr::unchecked("bob"),
            interval: Interval::Block(5),
            boundary: Boundary {
                start: Some(BoundarySpec::Height(4)),
                end: None,
            },
            stop_on_fail: false,
            total_deposit: Default::default(),
            actions: vec![Action {
                msg: CosmosMsg::Bank(BankMsg::Burn {
                    amount: vec![Coin::new(10, "coin")],
                }),
                gas_limit: Some(5),
            }],
            rules: Some(vec![Rule {
                contract_addr: Addr::unchecked("foo"),
                msg: Binary("bar".into()),
            }]),
        };
        assert!(!task.is_valid_msg(
            &Addr::unchecked("alice"),
            &Addr::unchecked("sender"),
            &Addr::unchecked("bob")
        ));
    }

    #[test]
    fn is_valid_msg_send() {
        // A task with CosmosMsg::Bank Send should return false
        let task = Task {
            owner_id: Addr::unchecked("bob"),
            interval: Interval::Block(5),
            boundary: Boundary {
                start: Some(BoundarySpec::Height(4)),
                end: None,
            },
            stop_on_fail: false,
            total_deposit: Default::default(),
            actions: vec![Action {
                msg: CosmosMsg::Bank(BankMsg::Send {
                    to_address: "address".to_string(),
                    amount: vec![Coin::new(10, "coin")],
                }),
                gas_limit: Some(5),
            }],
            rules: Some(vec![Rule {
                contract_addr: Addr::unchecked("foo"),
                msg: Binary("bar".into()),
            }]),
        };
        assert!(!task.is_valid_msg(
            &Addr::unchecked("alice"),
            &Addr::unchecked("sender"),
            &Addr::unchecked("bob")
        ));
=======
    use super::*;

    #[test]
    fn test_add_tokens() {
        let mut coins: GenericBalance = GenericBalance::default();

        // Adding zero doesn't change the state
        let add_zero: Balance = Balance::default();
        coins.add_tokens(add_zero);
        assert!(coins.native.is_empty());
        assert!(coins.cw20.is_empty());

        // Check that we can add native coin for the first time
        let coin = vec![Coin::new(10, "native")];
        let add_native: Balance = Balance::from(coin.clone());
        coins.add_tokens(add_native);
        assert_eq!(coins.native.len(), 1);
        assert_eq!(coins.native, coin);
        assert!(coins.cw20.is_empty());

        // Check that we can add the same native coin again
        let coin = vec![Coin::new(20, "native")];
        let add_native: Balance = Balance::from(coin.clone());
        coins.add_tokens(add_native);
        assert_eq!(coins.native.len(), 1);
        assert_eq!(coins.native, vec![Coin::new(30, "native")]);
        assert!(coins.cw20.is_empty());

        // Check that we can add a coin for the first time
        let cw20 = Cw20CoinVerified {
            address: Addr::unchecked("cw20"),
            amount: (1000 as u128).into(),
        };
        let add_cw20: Balance = Balance::Cw20(cw20.clone());
        coins.add_tokens(add_cw20);
        assert_eq!(coins.native.len(), 1);
        assert_eq!(coins.native, vec![Coin::new(30, "native")]);
        assert_eq!(coins.cw20.len(), 1);
        assert_eq!(coins.cw20[0], cw20);

        // Check that we can add the same coin again
        let cw20 = Cw20CoinVerified {
            address: Addr::unchecked("cw20"),
            amount: (2000 as u128).into(),
        };
        let add: Balance = Balance::Cw20(cw20);
        coins.add_tokens(add);
        assert_eq!(coins.native.len(), 1);
        assert_eq!(coins.native, vec![Coin::new(30, "native")]);
        assert_eq!(coins.cw20.len(), 1);
        let cw20_result = Cw20CoinVerified {
            address: Addr::unchecked("cw20"),
            amount: (3000 as u128).into(),
        };
        assert_eq!(coins.cw20[0], cw20_result);
    }

    #[test]
    #[should_panic(expected = "attempt to add with overflow")]
    fn test_add_tokens_overflow_native() {
        let mut coins: GenericBalance = GenericBalance::default();
        // Adding one coin
        let coin = vec![Coin::new(1, "native")];
        let add_native: Balance = Balance::from(coin.clone());
        coins.add_tokens(add_native);

        // Adding u128::MAX amount should fail
        let coin = vec![Coin::new(u128::MAX, "native")];
        let add_max: Balance = Balance::from(coin.clone());
        coins.add_tokens(add_max);
    }

    #[test]
    #[should_panic(expected = "attempt to add with overflow")]
    fn test_add_tokens_overflow_cw20() {
        let mut coins: GenericBalance = GenericBalance::default();
        // Adding one coin
        let cw20 = Cw20CoinVerified {
            address: Addr::unchecked("cw20"),
            amount: (1 as u128).into(),
        };
        let add_cw20: Balance = Balance::Cw20(cw20);
        coins.add_tokens(add_cw20);

        // Adding u128::MAX amount should fail
        let cw20_max = Cw20CoinVerified {
            address: Addr::unchecked("cw20"),
            amount: u128::MAX.into(),
        };
        let add_max: Balance = Balance::Cw20(cw20_max);
        coins.add_tokens(add_max);
    }

    #[test]
    fn test_minus_tokens() {
        let mut coins: GenericBalance = GenericBalance::default();

        // Adding some native and cw20 tokens
        let coin = vec![Coin::new(100, "native")];
        let add_native: Balance = Balance::from(coin.clone());
        coins.add_tokens(add_native);

        let cw20 = Cw20CoinVerified {
            address: Addr::unchecked("cw20"),
            amount: (100 as u128).into(),
        };
        let add_cw20: Balance = Balance::Cw20(cw20.clone());
        coins.add_tokens(add_cw20);

        // Check subtraction of native token
        let coin = vec![Coin::new(10, "native")];
        let minus_native: Balance = Balance::from(coin.clone());
        coins.minus_tokens(minus_native);
        assert_eq!(coins.native, vec![Coin::new(90, "native")]);

        // Check subtraction of cw20
        let cw20 = Cw20CoinVerified {
            address: Addr::unchecked("cw20"),
            amount: (20 as u128).into(),
        };
        let minus_cw20: Balance = Balance::Cw20(cw20.clone());
        coins.minus_tokens(minus_cw20);
        let cw20_result = Cw20CoinVerified {
            address: Addr::unchecked("cw20"),
            amount: (80 as u128).into(),
        };
        assert_eq!(coins.cw20[0], cw20_result);
    }

    #[test]
    #[should_panic(expected = "attempt to subtract with overflow")]
    fn test_minus_tokens_overflow_native() {
        let mut coins: GenericBalance = GenericBalance::default();

        // Adding some native tokens
        let coin = vec![Coin::new(100, "native")];
        let add_native: Balance = Balance::from(coin.clone());
        coins.add_tokens(add_native);

        // Substracting more than added should fail
        let coin = vec![Coin::new(101, "native")];
        let minus_native: Balance = Balance::from(coin.clone());
        coins.minus_tokens(minus_native);
    }

    #[test]
    #[should_panic(expected = "attempt to subtract with overflow")]
    fn test_minus_tokens_overflow_cw20() {
        let mut coins: GenericBalance = GenericBalance::default();

        // Adding some cw20 tokens
        let cw20 = Cw20CoinVerified {
            address: Addr::unchecked("cw20"),
            amount: (100 as u128).into(),
        };
        let add_cw20: Balance = Balance::Cw20(cw20.clone());
        coins.add_tokens(add_cw20);

        // Substracting more than added should fail
        let cw20 = Cw20CoinVerified {
            address: Addr::unchecked("cw20"),
            amount: (101 as u128).into(),
        };
        let minus_cw20: Balance = Balance::Cw20(cw20.clone());
        coins.minus_tokens(minus_cw20);
>>>>>>> 32a3ba42
    }
}<|MERGE_RESOLUTION|>--- conflicted
+++ resolved
@@ -453,7 +453,6 @@
 
 #[cfg(test)]
 mod tests {
-<<<<<<< HEAD
     use cosmwasm_std::{IbcTimeout, VoteOption};
 
     use super::*;
@@ -706,8 +705,7 @@
             &Addr::unchecked("sender"),
             &Addr::unchecked("bob")
         ));
-=======
-    use super::*;
+    }
 
     #[test]
     fn test_add_tokens() {
@@ -872,6 +870,5 @@
         };
         let minus_cw20: Balance = Balance::Cw20(cw20.clone());
         coins.minus_tokens(minus_cw20);
->>>>>>> 32a3ba42
     }
 }